<p align="center">
   <img width="25%" src="https://raw.githubusercontent.com/gopcua/opcua/master/gopher.png">
</p>

<p align="center">
  Artwork by <a href="https://twitter.com/ashleymcnamara">Ashley McNamara</a><br/>
  Inspired by <a href="http://reneefrench.blogspot.co.uk/">Renee French</a><br/>
  Taken from <a href="https://gopherize.me">https://gopherize.me</a> by <a href="https://twitter.com/matryer">Mat Ryer</a>
</p>

<h1 align="center">OPC/UA</h1>

A native Go implementation of the OPC/UA Binary Protocol.

We support the current and previous major Go release.
See below for a list of [Tested Platforms](#tested-platforms) and [Supported Features](#supported-features).

[![GitHub](https://github.com/gopcua/opcua/workflows/gopuca/badge.svg)](https://github.com/gopcua/opcua/actions)
[![Go Reference](https://pkg.go.dev/badge/github.com/gopcua/opcua.svg)](https://pkg.go.dev/github.com/gopcua/opcua)
[![License](https://img.shields.io/github/license/mashape/apistatus.svg)](https://github.com/gopcua/opcua/blob/master/LICENSE)
[![Version](https://img.shields.io/github/tag/gopcua/opcua.svg?color=blue&label=version)](https://github.com/gopcua/opcua/releases)

## v0.5.x BREAKING CHANGES

* `v0.5.0` released on 14 Aug 2023: all `Client` methods must have a context
* `v0.5.1` released on 22 Aug 2023: the `NewClient` function returns an error

In `v0.3.0` on 21 Jan 2022 release we added `WithContext` variants for all methods
to avoid a breaking change. All existing methods without a context had a disclaimer
that with `v0.5.0` their signature would change to include the context
and that the `WithContext` method would be removed. 

We missed to update the `NewClient` function in `v0.5.0` which was fixed
in `v0.5.1`.

Please update your code and let us know if there are any issues!

Thank you!

Your GOPCUA Team

## Quickstart

```sh
# install library
go get -u github.com/gopcua/opcua

# get current date and time 'ns=0;i=2258'
go run examples/datetime/datetime.go -endpoint opc.tcp://localhost:4840

# read the server version
go run examples/read/read.go -endpoint opc.tcp://localhost:4840 -node 'ns=0;i=2261'

# get the current date time using different security and authentication modes
go run examples/crypto/*.go -endpoint opc.tcp://localhost:4840 -cert path/to/cert.pem -key path/to/key.pem -sec-policy Basic256 -sec-mode SignAndEncrypt

# checkout examples/ for more examples...
```

## Sponsors

The `gopcua` project is sponsored by the following organizations by supporting the active committers to the project:

<table border="0">
   <tr valign="middle">
      <td width="33%">
        <a href="https://northvolt.com/">
          <img alt="Northvolt" src="https://raw.githubusercontent.com/gopcua/opcua/main/logo/northvolt.png">
        </a>
      </td>
      <td width="34%">
        <a href="https://www.evosoft.com/">
          <img alt="evosoft" src="https://raw.githubusercontent.com/gopcua/opcua/main/logo/evosoft.png">
        </a>
      </td>
      <td width="33%">
        <a href="https://www.intelecy.com/">
          <img alt="Intelecy AS" src="https://raw.githubusercontent.com/gopcua/opcua/main/logo/intelecy.png">
        </a>
      </td>
   </tr>
</table>

### Users

We would also like to list organizations which use `gopcua` in production:
<table border="0">
  <tr valign="middle">
    <td width="20%">
      <a href="https://strateos.com">
        <img alt="strateos" src="logo/strateos.png">
      </a>
    </td>
    <td width="20%">
      <a href="https://umh.docs.umh.app">
        <img alt="united manufacturing hub" src="logo/united-manufacturing-hub.jpg">
      </a>
    </td>
    <td width="20%">
      <a href="https://wolframmfg.com">
        <img alt="Wolfram Manufacturing Technologies" src="logo/wolfram-manufacturing.png">
      </a>
    </td>
    <td width="40%">
        Please open a PR to include your logo here.
    </td>
  </tr>
</table>

### Projects using gopcua

`gopcua` is not only utilized in production environments, but it also serves as a critical component in other larger projects. Here are some projects that rely on `gopcua` for their functionality:

- [Telegraf](https://github.com/influxdata/telegraf): This plugin-driven server agent is used for collecting and sending metrics. It leverages `gopcua` to extract data from OPC-UA servers and insert it into InfluxDB. Telegraf supports both polling and subscribing methods for data acquisition.
- [benthos-umh](https://github.com/united-manufacturing-hub/benthos-umh): This project is built upon the [benthos](https://github.com/benthosdev/benthos) stream-processing framework. It utilizes `gopcua` to extract data from OPC-UA servers and forwards the information to MQTT or Kafka brokers. benthos-umh currently supports polling for data collection.

## Disclaimer

We are still actively working on this project and the APIs will change.

However, you can safely assume that we are aiming to make the APIs as
stable as possible since the code is in use in several large scale
production environments.

The [Current State](https://github.com/gopcua/opcua/wiki/Current-State) was moved
to the [Wiki](https://github.com/gopcua/opcua/wiki).

## Your Help is Appreciated

If you are looking for ways to contribute you can

 * test the high-level client against real OPC/UA servers
 * add functions to the client or tell us which functions you need for `gopcua` to be useful
 * work on the security layer, server and other components
 * and last but not least, file issues, review code and write/update documentation

Also, if the library is already useful please spread the word as a motivation.

## Tested Platforms

`gopcua` is run in production by several companies and with different equipment.
The table below is an incomplete list of where and how `gopcua` is used to provide
some guidance on the level of testing.

We would be happy if you can add your equipment to the list. Just open a PR :)

| Device                                                  | gopcua version    | Environment | By           |
|---------------------------------------------------------|-------------------|-------------|--------------|
| Siemens S7-1500                                         | v0.1.x..latest    | production  | Northvolt    |
| Beckhoff C6015-0010,C6030-0060 on OPC/UA server 4.3.x   | v0.1.x..latest    | production  | Northvolt    |
| Kepware 6.x                                             | v0.1.x..latest    | production  | Northvolt    |
| Kepware 6.x                                             | v0.1.x, v0.2.x    | production  | Intelecy     |
| Cogent DataHub 9.x                                      | v0.1.x, v0.2.x    | production  | Intelecy     |
| ABB Ability EdgeInsight 1.8.X                           | v0.1.x, v0.2.x    | production  | Intelecy     |
| GE Digital Historian 2022 HDA Server                    | v0.3.x            | production  | Intelecy     |
| B&R Automation PC 3100                                  | v0.3.x            | production  | ACS          |
| InfluxDB Telegraf plugin                                | v0.3.x            | ?           | Community    |

## Supported Client Features

The current focus is on the OPC UA Binary protocol over TCP. No other protocols are supported at this point.

| Categories     | Features                         | Supported | Notes       |
|----------------|----------------------------------|-----------|-------------|
| Encoding       | OPC UA Binary                    | Yes       |             |
|                | OPC UA JSON                      |           | not planned |
|                | OPC UA XML                       |           | not planned |
| Transport      | UA-TCP UA-SC UA Binary           | Yes       |             |
|                | OPC UA HTTPS                     |           | not planned |
|                | SOAP-HTTP WS-SC UA Binary        |           | not planned |
|                | SOAP-HTTP WS-SC UA XML           |           | not planned |
|                | SOAP-HTTP WS-SC UA XML-UA Binary |           | not planned |
| Encryption     | None                             | Yes       |             |
|                | Basic128Rsa15                    | Yes       |             |
|                | Basic256                         | Yes       |             |
|                | Basic256Sha256                   | Yes       |             |
| Authentication | Anonymous                        | Yes       |             |
|                | User Name Password               | Yes       |             |
|                | X509 Certificate                 | Yes       |             |

## Supported Server Features

The current focus is on the OPC UA Binary protocol over TCP. No other protocols are supported at this point.

| Categories     | Features                         | Supported | Notes       |
|----------------|----------------------------------|-----------|-------------|
| Encoding       | OPC UA Binary                    | Yes       |             |
|                | OPC UA JSON                      |           | not planned |
|                | OPC UA XML                       |           | not planned |
| Transport      | UA-TCP UA-SC UA Binary           | Yes       |             |
|                | OPC UA HTTPS                     |           | not planned |
|                | SOAP-HTTP WS-SC UA Binary        |           | not planned |
|                | SOAP-HTTP WS-SC UA XML           |           | not planned |
|                | SOAP-HTTP WS-SC UA XML-UA Binary |           | not planned |
| Encryption     | None                             | Yes       |             |
|                | Basic128Rsa15                    | Untested  |             |
|                | Basic256                         | Untested  |             |
|                | Basic256Sha256                   | Untested  |             |
| Authentication | Anonymous                        | Yes       |             |
|                | User Name Password               | Untested  |             |
|                | X509 Certificate                 | Untested  |             |


### Services

Here is the current set of supported services. For low-level access use the client `Send` function directly.

<<<<<<< HEAD
| Service Set                 | Service                       | Client | Server | Notes        |
|-----------------------------|-------------------------------|--------|--------|--------------|
| Discovery Service Set       | FindServers                   | Yes    |        |              |
|                             | FindServersOnNetwork          | Yes    |        |              |
|                             | GetEndpoints                  | Yes    |        |              |
|                             | RegisterServer                |        |        |              |
|                             | RegisterServer2               |        |        |              |
| Secure Channel Service Set  | OpenSecureChannel             | Yes    | Yes*   |              |
|                             | CloseSecureChannel            | Yes    | Yes*   |              |
| Session Service Set         | CreateSession                 | Yes    | Yes    |              |
|                             | CloseSession                  | Yes    | Yes    |              |
|                             | ActivateSession               | Yes    | Yes    |              |
|                             | Cancel                        |        |        |              |
| Node Management Service Set | AddNodes                      |        |        |              |
|                             | AddReferences                 |        |        |              |
|                             | DeleteNodes                   |        |        |              |
|                             | DeleteReferences              |        |        |              |
| View Service Set            | Browse                        | Yes    | Yes    |              |
|                             | BrowseNext                    | Yes    |        |              |
|                             | TranslateBrowsePathsToNodeIds |        |        |              |
|                             | RegisterNodes                 | Yes    |        |              |
|                             | UnregisterNodes               | Yes    |        |              |
| Query Service Set           | QueryFirst                    |        |        |              |
|                             | QueryNext                     |        |        |              |
| Attribute Service Set       | Read                          | Yes    | Yes    |              |
|                             | Write                         | Yes    | Yes    |              |
|                             | HistoryRead                   | Yes    |        |              |
|                             | HistoryUpdate                 |        |        |              |
| Method Service Set          | Call                          | Yes    |        |              |
| MonitoredItems Service Set  | CreateMonitoredItems          | Yes    | Yes    |              |
|                             | DeleteMonitoredItems          | Yes    | Yes    |              |
|                             | ModifyMonitoredItems          | Yes    | Yes    |              |
|                             | SetMonitoringMode             |        | Yes    |              |
|                             | SetTriggering                 |        |        |              |
| Subscription Service Set    | CreateSubscription            | Yes    | Yes    |              |
|                             | ModifySubscription            |        |        |              |
|                             | SetPublishingMode             |        |        |              |
|                             | Publish                       | Yes    | Yes    |              |
|                             | Republish                     |        |        |              |
|                             | DeleteSubscriptions           | Yes    | Yes    |              |
|                             | TransferSubscriptions         |        |        |              |

* not all encryption schemes are fully functional at this time
=======
| Service Set                 | Service                       | Client | Notes        |
|-----------------------------|-------------------------------|--------|--------------|
| Discovery Service Set       | FindServers                   | Yes    |              |
|                             | FindServersOnNetwork          | Yes    |              |
|                             | GetEndpoints                  | Yes    |              |
|                             | RegisterServer                |        |              |
|                             | RegisterServer2               |        |              |
| Secure Channel Service Set  | OpenSecureChannel             | Yes    |              |
|                             | CloseSecureChannel            | Yes    |              |
| Session Service Set         | CreateSession                 | Yes    |              |
|                             | CloseSession                  | Yes    |              |
|                             | ActivateSession               | Yes    |              |
|                             | Cancel                        |        |              |
| Node Management Service Set | AddNodes                      |        |              |
|                             | AddReferences                 |        |              |
|                             | DeleteNodes                   |        |              |
|                             | DeleteReferences              |        |              |
| View Service Set            | Browse                        | Yes    |              |
|                             | BrowseNext                    | Yes    |              |
|                             | TranslateBrowsePathsToNodeIds |        |              |
|                             | RegisterNodes                 | Yes    |              |
|                             | UnregisterNodes               | Yes    |              |
| Query Service Set           | QueryFirst                    |        |              |
|                             | QueryNext                     |        |              |
| Attribute Service Set       | Read                          | Yes    |              |
|                             | Write                         | Yes    |              |
|                             | HistoryRead                   | Yes    |              |
|                             | HistoryUpdate                 |        |              |
| Method Service Set          | Call                          | Yes    |              |
| MonitoredItems Service Set  | CreateMonitoredItems          | Yes    |              |
|                             | DeleteMonitoredItems          | Yes    |              |
|                             | ModifyMonitoredItems          | Yes    |              |
|                             | SetMonitoringMode             | Yes    |              |
|                             | SetTriggering                 |        |              |
| Subscription Service Set    | CreateSubscription            | Yes    |              |
|                             | ModifySubscription            |        |              |
|                             | SetPublishingMode             |        |              |
|                             | Publish                       | Yes    |              |
|                             | Republish                     |        |              |
|                             | DeleteSubscriptions           | Yes    |              |
|                             | TransferSubscriptions         |        |              |
>>>>>>> d707564a

## Authors

The [Gopcua Team](https://github.com/gopcua/opcua/graphs/contributors).

If you need to get in touch with us directly you may find us on [Keybase.io](https://keybase.io)
but try to create an issue first.

## License

[MIT](https://github.com/gopcua/opcua/blob/master/LICENSE)<|MERGE_RESOLUTION|>--- conflicted
+++ resolved
@@ -205,7 +205,7 @@
 
 Here is the current set of supported services. For low-level access use the client `Send` function directly.
 
-<<<<<<< HEAD
+
 | Service Set                 | Service                       | Client | Server | Notes        |
 |-----------------------------|-------------------------------|--------|--------|--------------|
 | Discovery Service Set       | FindServers                   | Yes    |        |              |
@@ -238,7 +238,7 @@
 | MonitoredItems Service Set  | CreateMonitoredItems          | Yes    | Yes    |              |
 |                             | DeleteMonitoredItems          | Yes    | Yes    |              |
 |                             | ModifyMonitoredItems          | Yes    | Yes    |              |
-|                             | SetMonitoringMode             |        | Yes    |              |
+|                             | SetMonitoringMode             | Yes    | Yes    |              |
 |                             | SetTriggering                 |        |        |              |
 | Subscription Service Set    | CreateSubscription            | Yes    | Yes    |              |
 |                             | ModifySubscription            |        |        |              |
@@ -249,49 +249,7 @@
 |                             | TransferSubscriptions         |        |        |              |
 
 * not all encryption schemes are fully functional at this time
-=======
-| Service Set                 | Service                       | Client | Notes        |
-|-----------------------------|-------------------------------|--------|--------------|
-| Discovery Service Set       | FindServers                   | Yes    |              |
-|                             | FindServersOnNetwork          | Yes    |              |
-|                             | GetEndpoints                  | Yes    |              |
-|                             | RegisterServer                |        |              |
-|                             | RegisterServer2               |        |              |
-| Secure Channel Service Set  | OpenSecureChannel             | Yes    |              |
-|                             | CloseSecureChannel            | Yes    |              |
-| Session Service Set         | CreateSession                 | Yes    |              |
-|                             | CloseSession                  | Yes    |              |
-|                             | ActivateSession               | Yes    |              |
-|                             | Cancel                        |        |              |
-| Node Management Service Set | AddNodes                      |        |              |
-|                             | AddReferences                 |        |              |
-|                             | DeleteNodes                   |        |              |
-|                             | DeleteReferences              |        |              |
-| View Service Set            | Browse                        | Yes    |              |
-|                             | BrowseNext                    | Yes    |              |
-|                             | TranslateBrowsePathsToNodeIds |        |              |
-|                             | RegisterNodes                 | Yes    |              |
-|                             | UnregisterNodes               | Yes    |              |
-| Query Service Set           | QueryFirst                    |        |              |
-|                             | QueryNext                     |        |              |
-| Attribute Service Set       | Read                          | Yes    |              |
-|                             | Write                         | Yes    |              |
-|                             | HistoryRead                   | Yes    |              |
-|                             | HistoryUpdate                 |        |              |
-| Method Service Set          | Call                          | Yes    |              |
-| MonitoredItems Service Set  | CreateMonitoredItems          | Yes    |              |
-|                             | DeleteMonitoredItems          | Yes    |              |
-|                             | ModifyMonitoredItems          | Yes    |              |
-|                             | SetMonitoringMode             | Yes    |              |
-|                             | SetTriggering                 |        |              |
-| Subscription Service Set    | CreateSubscription            | Yes    |              |
-|                             | ModifySubscription            |        |              |
-|                             | SetPublishingMode             |        |              |
-|                             | Publish                       | Yes    |              |
-|                             | Republish                     |        |              |
-|                             | DeleteSubscriptions           | Yes    |              |
-|                             | TransferSubscriptions         |        |              |
->>>>>>> d707564a
+
 
 ## Authors
 
