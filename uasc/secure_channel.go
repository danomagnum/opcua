// Copyright 2018-2020 opcua authors. All rights reserved.
// Use of this source code is governed by a MIT-style license that can be
// found in the LICENSE file.

package uasc

import (
	"context"
	"crypto/rand"
	"crypto/rsa"
	"crypto/x509"
	"encoding/binary"
	"io"
	"log"
	"math"
	"strings"
	"sync"
	"sync/atomic"
	"time"

	"github.com/gopcua/opcua/debug"
	"github.com/gopcua/opcua/errors"
	"github.com/gopcua/opcua/ua"
	"github.com/gopcua/opcua/uacp"
	"github.com/gopcua/opcua/uapolicy"
)

const (
	timeoutLeniency = 250 * time.Millisecond
	MaxTimeout      = math.MaxUint32 * time.Millisecond
)

type channelKind int

const (
	client channelKind = iota
	server
)

// ResponseHandler handles the response of a service request and
// is used by the client.
type ResponseHandler func(ua.Response) error

// MessageBody is the content of a secure channel message sent
// between a client and a server and represents a service
// request or response.
type MessageBody struct {
	RequestID       uint32
	SecureChannelID uint32
	Err             error

	body any
}

func (b MessageBody) Request() ua.Request {
	if x, ok := b.body.(ua.Request); ok {
		return x
	}
	return nil
}

func (b MessageBody) Response() ua.Response {
	if x, ok := b.body.(ua.Response); ok {
		return x
	}
	return nil
}

type conditionLocker struct {
	bLock   bool
	lockMu  sync.Mutex
	lockCnd *sync.Cond
}

func newConditionLocker() *conditionLocker {
	c := &conditionLocker{}
	c.lockCnd = sync.NewCond(&c.lockMu)
	return c
}

func (c *conditionLocker) lock() {
	c.lockMu.Lock()
	c.bLock = true
	c.lockMu.Unlock()
}

func (c *conditionLocker) unlock() {
	c.lockMu.Lock()
	c.bLock = false
	c.lockMu.Unlock()
	c.lockCnd.Broadcast()
}

func (c *conditionLocker) waitIfLock() {
	c.lockMu.Lock()
	for c.bLock {
		c.lockCnd.Wait()
	}
	c.lockMu.Unlock()
}

type SecureChannel struct {
	endpointURL string

	// c is the uacp connection
	c *uacp.Conn

	// cfg is the configuration for the secure channel.
	cfg *Config

	// time returns the current time. When not set it defaults to time.Now().
	time func() time.Time

	// closing is channel used to indicate to go routines that the secure channel is closing
	closing      chan struct{}
	disconnected chan struct{}

	// startDispatcher ensures only one dispatcher is running
	startDispatcher sync.Once

	// requestID is a "global" counter shared between multiple channels and tokens
	requestID   uint32
	requestIDMu sync.Mutex

	// instances maps secure channel IDs to a list to channel states
	instances      map[uint32][]*channelInstance
	activeInstance *channelInstance
	instancesMu    sync.Mutex

	// prevent sending msg when secure channel renewal occurs
	reqLocker  *conditionLocker
	rcvLocker  *conditionLocker
	pendingReq sync.WaitGroup

	// handles maps requestIDs to response channels
	handlers   map[uint32]chan *MessageBody
	handlersMu sync.Mutex

	// chunks maintains a temporary list of chunks for a given request ID
	chunks   map[uint32][]*MessageChunk
	chunksMu sync.Mutex

	// openingInstance is a temporary var that allows the dispatcher know how to handle a open channel request
	// note: we only allow a single "open" request in flight at any point in time. The mutex is held for the entire
	// duration of the "open" request.
	openingInstance *channelInstance
	openingMu       sync.Mutex

	// errorCh receive dispatcher errors
	errch chan<- error

	// required for the server channel

	// // secureChannelID is a unique identifier for the SecureChannel assigned by the Server.
	// // If a Server receives a SecureChannelId which it does not recognize it shall return an
	// // appropriate transport layer error.
	// //
	// // When a Server starts the first SecureChannelId used should be a value that is likely to
	// // be unique after each restart. This ensures that a Server restart does not cause
	// // previously connected Clients to accidentally ‘reuse’ SecureChannels that did not belong
	// // to them.
	// secureChannelID uint32

	// // sequenceNumber is a monotonically increasing sequence number assigned by the sender to each
	// // MessageChunk sent over the SecureChannel.
	// sequenceNumber uint32

	// // securityTokenID is a unique identifier for the SecureChannel SecurityToken used to secure the Message.
	// // This identifier is returned by the Server in an OpenSecureChannel response Message.
	// // If a Server receives a TokenId which it does not recognize it shall return an appropriate
	// // transport layer error.
	// securityTokenID uint32

	// kind indicates whether this is a server or a client channel.
	kind channelKind

	closeOnce sync.Once
}

func NewSecureChannel(endpoint string, c *uacp.Conn, cfg *Config, errCh chan<- error) (*SecureChannel, error) {
	return newSecureChannel(endpoint, c, cfg, client, errCh, 0, 0, 0)
}

func NewServerSecureChannel(endpoint string, c *uacp.Conn, cfg *Config, errCh chan<- error, secureChannelID, sequenceNumber, securityTokenID uint32) (*SecureChannel, error) {
	s, err := newSecureChannel(endpoint, c, cfg, server, errCh, secureChannelID, sequenceNumber, securityTokenID)
	if err != nil {
		return nil, err
	}

	s.openingInstance = newChannelInstance(s)
	s.openingInstance.secureChannelID = secureChannelID
	s.openingInstance.sequenceNumber = sequenceNumber
	s.openingInstance.securityTokenID = securityTokenID

	return s, nil
}

func newSecureChannel(endpoint string, c *uacp.Conn, cfg *Config, kind channelKind, errch chan<- error, secureChannelID, sequenceNumber, securityTokenID uint32) (*SecureChannel, error) {
	if c == nil {
		return nil, errors.Errorf("no connection")
	}

	if cfg == nil {
		return nil, errors.Errorf("no secure channel config")
	}

	if errCh == nil {
		return nil, errors.Errorf("no error channel")
	}

	switch {
	case cfg.SecurityPolicyURI == ua.SecurityPolicyURINone && cfg.SecurityMode != ua.MessageSecurityModeNone:
		return nil, errors.Errorf("invalid channel config: Security policy '%s' cannot be used with '%s'", cfg.SecurityPolicyURI, cfg.SecurityMode)
	case cfg.SecurityPolicyURI != ua.SecurityPolicyURINone && cfg.SecurityMode == ua.MessageSecurityModeNone:
		return nil, errors.Errorf("invalid channel config: Security policy '%s' cannot be used with '%s'", cfg.SecurityPolicyURI, cfg.SecurityMode)
	case cfg.SecurityPolicyURI != ua.SecurityPolicyURINone && cfg.LocalKey == nil:
		return nil, errors.Errorf("invalid channel config: Security policy '%s' requires a private key", cfg.SecurityPolicyURI)
	}

	s := &SecureChannel{
		endpointURL: endpoint,
		c:           c,
		cfg:         cfg,
		requestID:   cfg.RequestIDSeed,
		kind:        kind,
		// secureChannelID: secureChannelID,
		// sequenceNumber:  sequenceNumber,
		// securityTokenID: securityTokenID,
		reqLocker:    newConditionLocker(),
		rcvLocker:    newConditionLocker(),
		errch:        errch,
		closing:      make(chan struct{}),
		disconnected: make(chan struct{}),
		instances:    make(map[uint32][]*channelInstance),
		chunks:       make(map[uint32][]*MessageChunk),
		handlers:     make(map[uint32]chan *MessageBody),
	}

	return s, nil
}

func (s *SecureChannel) getActiveChannelInstance() (*channelInstance, error) {
	s.instancesMu.Lock()
	defer s.instancesMu.Unlock()
	if s.activeInstance == nil {
		return nil, errors.Errorf("sechan: secure channel not open.")
	}
	return s.activeInstance, nil
}

func (s *SecureChannel) dispatcher() {
	ctx, cancel := context.WithCancel(context.Background())
	defer cancel()

	defer func() {
		close(s.disconnected)
	}()

	for {
		select {
		case <-s.closing:
			return
		default:
			msg := s.Receive(ctx)
			if msg.Err != nil {
				select {
				case <-s.closing:
					return
				default:
					select {
					case s.errch <- msg.Err:
					default:
					}
				}
			}

			if msg.Err == io.EOF {
				return
			}

			if msg.Err != nil {
				debug.Printf("uasc %d/%d: err: %v", s.c.ID(), msg.RequestID, msg.Err)
			} else {
				debug.Printf("uasc %d/%d: recv %T", s.c.ID(), msg.RequestID, msg.body)
			}

			ch, ok := s.popHandler(msg.RequestID)

			if !ok {
				debug.Printf("uasc %d/%d: no handler for %T", s.c.ID(), msg.RequestID, msg.body)
				continue
			}

			// HACK
			if _, ok := msg.Response().(*ua.OpenSecureChannelResponse); ok {
				s.rcvLocker.lock()
			}

			debug.Printf("uasc %d/%d: sending %T to handler", s.c.ID(), msg.RequestID, msg.body)
			select {
			case ch <- msg:
			default:
				// this should never happen since the chan is of size one
				debug.Printf("uasc %d/%d: unexpected state. channel write should always succeed.", s.c.ID(), msg.RequestID)
			}

			s.rcvLocker.waitIfLock()
		}
	}
}

// Receive receives message chunks from the secure channel, decodes and forwards
// them to the registered callback channel, if there is one. Otherwise,
// the message is dropped.
func (s *SecureChannel) Receive(ctx context.Context) *MessageBody {
	for {
		select {
		case <-ctx.Done():
			return &MessageBody{Err: ctx.Err()}

		default:
			chunk, err := s.readChunk()
			if err == io.EOF {
				debug.Printf("uasc %d: readChunk EOF", s.c.ID())
				return &MessageBody{Err: err}
			}

			if err != nil {
				return &MessageBody{Err: err}
			}

			hdr := chunk.Header
			reqID := chunk.SequenceHeader.RequestID

			strdat := string(chunk.Data)
			if strings.Contains(strdat, "CurrentTime") {
				debug.Printf("Requested CurrentTime.")
			}

			msg := &MessageBody{
				RequestID:       reqID,
				SecureChannelID: chunk.MessageHeader.Header.SecureChannelID,
			}

			debug.Printf("uasc %d/%d: recv %s%c with %d bytes", s.c.ID(), reqID, hdr.MessageType, hdr.ChunkType, hdr.MessageSize)

			s.chunksMu.Lock()

			switch hdr.ChunkType {
			case 'A':
				delete(s.chunks, reqID)
				s.chunksMu.Unlock()

				msga := new(MessageAbort)
				if _, err := msga.Decode(chunk.Data); err != nil {
					debug.Printf("uasc %d/%d: invalid MSGA chunk. %s", s.c.ID(), reqID, err)
					msg.Err = ua.StatusBadDecodingError
					return msg
				}

				return &MessageBody{RequestID: reqID, Err: ua.StatusCode(msga.ErrorCode)}

			case 'C':
				s.chunks[reqID] = append(s.chunks[reqID], chunk)
				if n := len(s.chunks[reqID]); uint32(n) > s.c.MaxChunkCount() {
					delete(s.chunks, reqID)
					s.chunksMu.Unlock()
					msg.Err = errors.Errorf("too many chunks: %d > %d", n, s.c.MaxChunkCount())
					return msg
				}
				s.chunksMu.Unlock()
				continue
			}

			// merge chunks
			all := append(s.chunks[reqID], chunk)
			delete(s.chunks, reqID)

			s.chunksMu.Unlock()

			b, err := mergeChunks(all)
			if err != nil {
				msg.Err = err
				return msg
			}

			if uint32(len(b)) > s.c.MaxMessageSize() {
				msg.Err = errors.Errorf("message too large: %d > %d", uint32(len(b)), s.c.MaxMessageSize())
				return msg
			}

			// todo(fs): Why are we talking about ResponseHeaders here?
			// todo(fs): this should apply to both requests and responses

			// since we are not decoding the ResponseHeader separately
			// we need to drop every message that has an error since we
			// cannot get to the RequestHandle in the ResponseHeader.
			// To fix this we must a) decode the ResponseHeader separately
			// and subsequently remove it and the TypeID from all service
			// structs and tests. We also need to add a deadline to all
			// handlers and check them periodically to time them out.
			_, body, err := ua.DecodeService(b)
			if err != nil {
				msg.Err = err
				return msg
			}

			msg.body = body

			// todo(fs): not sure this is correct
			if req, ok := msg.Request().(*ua.OpenSecureChannelRequest); ok {
				err := s.handleOpenSecureChannelRequest(reqID, req)
				if err != nil {
					debug.Printf("uasc %d/%d: handling %T failed: %v", s.c.ID(), reqID, req, err)
					return &MessageBody{Err: err}
				}
				return &MessageBody{}
			}

			// If the service status is not OK then bubble
			// that error up to the caller.
			if resp := msg.Response(); resp != nil {
				if status := resp.Header().ServiceResult; status != ua.StatusOK {
					msg.Err = status
					return msg
				}
			}

			return msg
		}
	}
}

func (s *SecureChannel) readChunk() (*MessageChunk, error) {
	// read a full message from the underlying conn.
	b, err := s.c.Receive()
	if err == io.EOF || len(b) == 0 {
		return nil, io.EOF
	}
	// do not wrap this error since it hides conn error
	var uacperr *uacp.Error
	if errors.As(err, &uacperr) {
		return nil, err
	}
	if err != nil {
		return nil, errors.Errorf("sechan: read header failed: %s %#v", err, err)
	}

	const hdrlen = 12 // TODO: move to pkg level const
	h := new(Header)
	if _, err := h.Decode(b[:hdrlen]); err != nil {
		return nil, errors.Errorf("sechan: decode header failed: %s", err)
	}

	// decode the other headers
	m := new(MessageChunk)
	if _, err := m.Decode(b); err != nil {
		return nil, errors.Errorf("sechan: decode chunk failed: %s", err)
	}

	var decryptWith *channelInstance

	switch m.MessageType {
	case "OPN":
		// Make sure we have a valid security header
		if m.AsymmetricSecurityHeader == nil {
			return nil, ua.StatusBadDecodingError // todo(dh): check if this is the correct error
		}

		if s.openingInstance == nil {
			return nil, errors.Errorf("sechan: invalid state. openingInstance is nil.")
		}

		if m.SecurityPolicyURI != ua.SecurityPolicyURINone {
			s.cfg.RemoteCertificate = m.AsymmetricSecurityHeader.SenderCertificate
			debug.Printf("uasc %d: setting securityPolicy to %s", s.c.ID(), m.SecurityPolicyURI)
		}

		s.cfg.SecurityPolicyURI = m.SecurityPolicyURI

		decryptWith = s.openingInstance
	case "CLO":
		return nil, io.EOF
	case "MSG":
		// noop
	default:
		return nil, errors.Errorf("sechan: unknown message type: %s", m.MessageType)
	}

	// Decrypt the block and put data back into m.Data
	m.Data, err = s.verifyAndDecrypt(m, b, decryptWith)
	if err != nil {
		return nil, err
	}

	n, err := m.SequenceHeader.Decode(m.Data)
	if err != nil {
		return nil, errors.Errorf("sechan: decode sequence header failed: %s", err)
	}
	m.Data = m.Data[n:]

	return m, nil
}

// verifyAndDecrypt verifies and optionally decrypts a message. if `instance` is given, then it will only use that
// state. Otherwise it will look up states by channel ID and try each.
func (s *SecureChannel) verifyAndDecrypt(m *MessageChunk, b []byte, instance *channelInstance) ([]byte, error) {
	if instance != nil {
		return instance.verifyAndDecrypt(m, b)
	}

	instances := s.getInstancesBySecureChannelID(m.MessageHeader.SecureChannelID)
	if len(instances) == 0 {
		return nil, errors.Errorf("sechan: unable to find instance for SecureChannelID=%d", m.MessageHeader.SecureChannelID)
	}

	var (
		err      error
		verified []byte
	)

	for i := len(instances) - 1; i >= 0; i-- {
		if verified, err = instances[i].verifyAndDecrypt(m, b); err == nil {
			return verified, nil
		}
		debug.Printf("uasc %d: attempting an older channel state...", s.c.ID())
	}

	return nil, err
}

func (s *SecureChannel) getInstancesBySecureChannelID(id uint32) []*channelInstance {
	s.instancesMu.Lock()
	defer s.instancesMu.Unlock()

	instances := s.instances[id]
	if len(instances) == 0 {
		return nil
	}

	// return a copy of the slice in case a renewal is triggered
	cpy := make([]*channelInstance, len(instances))
	copy(cpy, instances)

	return instances
}

func (s *SecureChannel) LocalEndpoint() string {
	return s.endpointURL
}

func (s *SecureChannel) Open(ctx context.Context) error {
	return s.open(ctx, nil, ua.SecurityTokenRequestTypeIssue)
}

func (s *SecureChannel) open(ctx context.Context, instance *channelInstance, requestType ua.SecurityTokenRequestType) error {
	debug.Printf("sc.open")
	defer s.rcvLocker.unlock()

	s.openingMu.Lock()
	defer s.openingMu.Unlock()

	if s.openingInstance != nil {
		return errors.Errorf("sechan: invalid state. openingInstance must be nil when opening a new secure channel.")
	}

	var (
		err       error
		localKey  *rsa.PrivateKey
		remoteKey *rsa.PublicKey
	)

	s.startDispatcher.Do(func() {
		go s.dispatcher()
	})

	// Set the encryption methods to Asymmetric with the appropriate
	// public keys.  OpenSecureChannel is always encrypted with the
	// asymmetric algorithms.
	// The default value of the encryption algorithm method is the
	// SecurityModeNone so no additional work is required for that case
	if s.cfg.SecurityMode != ua.MessageSecurityModeNone {
		localKey = s.cfg.LocalKey
		// todo(dh): move this into the uapolicy package proper or
		// adjust the Asymmetric method to receive a certificate instead
		remoteCert, err := x509.ParseCertificate(s.cfg.RemoteCertificate)
		if err != nil {
			return err
		}
		var ok bool
		if remoteKey, ok = remoteCert.PublicKey.(*rsa.PublicKey); !ok {
			return ua.StatusBadCertificateInvalid
		}
	}

	algo, err := uapolicy.Asymmetric(s.cfg.SecurityPolicyURI, localKey, remoteKey)
	if err != nil {
		return err
	}

	s.openingInstance = newChannelInstance(s)
	// s.openingInstance.secureChannelID = s.secureChannelID
	// s.openingInstance.sequenceNumber = s.sequenceNumber
	// s.openingInstance.securityTokenID = s.securityTokenID

	if requestType == ua.SecurityTokenRequestTypeRenew {
		// TODO: lock? sequenceNumber++?
		// this seems racy. if another request goes out while the other open request is in flight then won't an error
		// be raised on the server? can the sequenceNumber be as "global" as the request ID?
		s.openingInstance.sequenceNumber = instance.sequenceNumber
		s.openingInstance.secureChannelID = instance.secureChannelID
	}

	// trigger cleanup after we are all done
	defer func() {
		if s.openingInstance == nil || s.openingInstance.state != channelActive {
			debug.Printf("uasc %d: failed to open a new secure channel", s.c.ID())
		}
		s.openingInstance = nil
	}()

	reqID := s.nextRequestID()

	s.openingInstance.algo = algo
	s.openingInstance.SetMaximumBodySize(int(s.c.SendBufSize()))

	localNonce, err := algo.MakeNonce()
	if err != nil {
		return err
	}

	req := &ua.OpenSecureChannelRequest{
		ClientProtocolVersion: 0,
		RequestType:           requestType,
		SecurityMode:          s.cfg.SecurityMode,
		ClientNonce:           localNonce,
		RequestedLifetime:     s.cfg.Lifetime,
	}

	return s.sendRequestWithTimeout(ctx, req, reqID, s.openingInstance, nil, s.cfg.RequestTimeout, func(v ua.Response) error {
		debug.Printf("OpenSecureChannelResponse handler")
		resp, ok := v.(*ua.OpenSecureChannelResponse)
		if !ok {
			return errors.Errorf("got %T, want OpenSecureChannelResponse", v)
		}
		return s.handleOpenSecureChannelResponse(resp, localNonce, s.openingInstance)
	})
}

func (s *SecureChannel) handleOpenSecureChannelResponse(resp *ua.OpenSecureChannelResponse, localNonce []byte, instance *channelInstance) (err error) {
	debug.Printf("sc.handleOpenSecureChannelResponse")
	instance.state = channelActive
	instance.secureChannelID = resp.SecurityToken.ChannelID
	instance.securityTokenID = resp.SecurityToken.TokenID
	instance.createdAt = resp.SecurityToken.CreatedAt
	instance.revisedLifetime = time.Millisecond * time.Duration(resp.SecurityToken.RevisedLifetime)

	// allow the client to specify a lifetime that is smaller
	if int64(s.cfg.Lifetime) < int64(instance.revisedLifetime/time.Millisecond) {
		instance.revisedLifetime = time.Millisecond * time.Duration(s.cfg.Lifetime)
	}

	if instance.algo, err = uapolicy.Symmetric(s.cfg.SecurityPolicyURI, localNonce, resp.ServerNonce); err != nil {
		return err
	}

	instance.SetMaximumBodySize(int(s.c.SendBufSize()))

	s.instancesMu.Lock()
	defer s.instancesMu.Unlock()

	s.instances[resp.SecurityToken.ChannelID] = append(
		s.instances[resp.SecurityToken.ChannelID],
		s.openingInstance,
	)

	s.activeInstance = instance

	debug.Printf("uasc %d: received security token. channelID=%d tokenID=%d createdAt=%s lifetime=%s", s.c.ID(), instance.secureChannelID, instance.securityTokenID, instance.createdAt.Format(time.RFC3339), instance.revisedLifetime)

	// depending on whether the channel is used in a client
	// or a server we need to trigger different behavior.
	// client channels trigger token renewals and need to cleanup old
	// channel crypto configs. server channels only need to do the
	// channel cleanup.
	switch s.kind {
	case client:
		go s.scheduleRenewal(instance)
		go s.scheduleExpiration(instance)

	case server:
		go s.scheduleExpiration(instance)
	}

	return
}

func (s *SecureChannel) handleOpenSecureChannelRequest(reqID uint32, svc ua.Request) error {
	debug.Printf("handleOpenSecureChannelRequest: Got OPN Request\n")

	var err error

	req, ok := svc.(*ua.OpenSecureChannelRequest)
	if !ok {
		debug.Printf("Expected OpenSecureChannel Request, got %T\n", svc)
	}

	// Part 6.7.4: https://reference.opcfoundation.org/Core/Part6/v105/docs/6.7.4
	// todo(fs): check that ClientProtocolVersion matches HELLO.Version
	// todo(fs): respond with Bad_ProtocolVersionUnsupported if they don't match
	// todo(fs): also make sure that ServerProtocolVersion in the response is the
	// todo(fs): the same as ACK.Version. Return the error if we don't support
	// todo(fs): the client protocol version.
	// todo(fs): how do we get the HELLO.Version here?
	// if hello.Version != req.ClientProtocolVersion || req.ClientProtocolVersion != 0 {
	if req.ClientProtocolVersion != 0 {
		return ua.StatusBadProtocolVersionUnsupported
	}

	// Part 6.7.4: The AuthenticationToken should be nil. ???
	// if req.RequestHeader.AuthenticationToken != nil {
	// 	return ua.StatusBadSecureChannelTokenUnknown
	// }

	s.cfg.Lifetime = req.RequestedLifetime
	s.cfg.SecurityMode = req.SecurityMode

	var (
		localKey  *rsa.PrivateKey
		remoteKey *rsa.PublicKey
	)

	// Set the encryption methods to Asymmetric with the appropriate
	// public keys.  OpenSecureChannel is always encrypted with the
	// asymmetric algorithms.
	// The default value of the encryption algorithm method is the
	// SecurityModeNone so no additional work is required for that case
	if s.cfg.SecurityMode != ua.MessageSecurityModeNone {
		localKey = s.cfg.LocalKey
		// todo(dh): move this into the uapolicy package proper or
		// adjust the Asymmetric method to receive a certificate instead
		remoteCert, err := x509.ParseCertificate(s.cfg.RemoteCertificate)
		if err != nil {
			return err
		}
		var ok bool
		if remoteKey, ok = remoteCert.PublicKey.(*rsa.PublicKey); !ok {
			return ua.StatusBadCertificateInvalid
		}
	}

	algo, err := uapolicy.Asymmetric(s.cfg.SecurityPolicyURI, localKey, remoteKey)
	if err != nil {
		return err
	}

	instance := s.openingInstance
	instance.algo = algo
	instance.sc.requestID = req.RequestHeader.RequestHandle // todo(fs): is this correct?

	nonce := make([]byte, instance.algo.NonceLength())
	if _, err := rand.Read(nonce); err != nil {
		return err
	}
	resp := &ua.OpenSecureChannelResponse{
		ResponseHeader: &ua.ResponseHeader{
			Timestamp:          s.timeNow(),
			RequestHandle:      req.RequestHeader.RequestHandle,
			ServiceDiagnostics: &ua.DiagnosticInfo{},
			StringTable:        []string{},
			AdditionalHeader:   ua.NewExtensionObject(nil),
		},
		ServerProtocolVersion: 0,
		SecurityToken: &ua.ChannelSecurityToken{
			ChannelID:       instance.secureChannelID,
			TokenID:         instance.securityTokenID,
			CreatedAt:       s.timeNow(),
			RevisedLifetime: req.RequestedLifetime,
		},
		ServerNonce: nonce,
	}

	ctx := context.Background() // todo(fs): fixme
	if err := s.sendResponseWithContext(ctx, instance, reqID, resp); err != nil {
		return err
	}

	instance.algo, err = uapolicy.Symmetric(s.cfg.SecurityPolicyURI, nonce, req.ClientNonce)
	if err != nil {
		return err
	}
	instance.state = channelActive // todo(fs): is this correct?
	// s.setState(secureChannelOpen)

	s.instancesMu.Lock()
	s.instances[instance.secureChannelID] = append(
		s.instances[instance.secureChannelID],
		instance,
	)
	s.activeInstance = instance
	s.instancesMu.Unlock()

	return nil
}

func (s *SecureChannel) scheduleRenewal(instance *channelInstance) {
	// https://reference.opcfoundation.org/v104/Core/docs/Part4/5.5.2/#5.5.2.1
	// Clients should request a new SecurityToken after 75 % of its lifetime has elapsed. This should ensure that
	// clients will receive the new SecurityToken before the old one actually expire
	const renewAfter = 0.75
	when := time.Second * time.Duration(instance.revisedLifetime.Seconds()*renewAfter)

	debug.Printf("uasc %d: security token is refreshed at %s (%s). channelID=%d tokenID=%d", s.c.ID(), time.Now().UTC().Add(when).Format(time.RFC3339), when, instance.secureChannelID, instance.securityTokenID)

	t := time.NewTimer(when)
	defer t.Stop()

	select {
	case <-s.closing:
		return
	case <-t.C:
	}

	// TODO: where should this error go?
	_ = s.renew(instance)
}

func (s *SecureChannel) renew(instance *channelInstance) error {
	// lock ensure no one else renews this at the same time
	s.reqLocker.lock()
	defer s.reqLocker.unlock()
	s.pendingReq.Wait()
	instance.Lock()
	defer instance.Unlock()

	return s.open(context.Background(), instance, ua.SecurityTokenRequestTypeRenew)
}

func (s *SecureChannel) scheduleExpiration(instance *channelInstance) {
	// https://reference.opcfoundation.org/v104/Core/docs/Part4/5.5.2/#5.5.2.1
	// Clients should accept Messages secured by an expired SecurityToken for up to 25 % of the token lifetime.
	const expireAfter = 1.25
	when := instance.createdAt.Add(time.Second * time.Duration(instance.revisedLifetime.Seconds()*expireAfter))

	debug.Printf("uasc %d: security token expires at %s. channelID=%d tokenID=%d", s.c.ID(), when.UTC().Format(time.RFC3339), instance.secureChannelID, instance.securityTokenID)

	t := time.NewTimer(time.Until(when))
	defer t.Stop()

	select {
	case <-s.closing:
		return
	case <-t.C:
	}

	s.instancesMu.Lock()
	defer s.instancesMu.Unlock()

	oldInstances := s.instances[instance.securityTokenID]

	s.instances[instance.securityTokenID] = []*channelInstance{}

	for _, oldInstance := range oldInstances {
		if oldInstance.secureChannelID != instance.secureChannelID {
			// something has gone horribly wrong!
			debug.Printf("uasc %d: secureChannelID mismatch during scheduleExpiration!", s.c.ID())
		}
		if oldInstance.securityTokenID == instance.securityTokenID {
			continue
		}
		s.instances[instance.securityTokenID] = append(
			s.instances[instance.securityTokenID],
			oldInstance,
		)
	}
}

func (s *SecureChannel) sendRequestWithTimeout(
	ctx context.Context,
	req ua.Request,
	reqID uint32,
	instance *channelInstance,
	authToken *ua.NodeID,
	timeout time.Duration,
	h ResponseHandler) error {

	s.pendingReq.Add(1)
	respRequired := h != nil

	ch, err := s.sendAsyncWithTimeout(ctx, req, reqID, instance, authToken, respRequired, timeout)
	s.pendingReq.Done()
	if err != nil {
		return err
	}

	if !respRequired {
		return nil
	}

	// `+ timeoutLeniency` to give the server a chance to respond to TimeoutHint
	timer := time.NewTimer(timeout + timeoutLeniency)
	defer timer.Stop()

	select {
	case <-ctx.Done():
		s.popHandler(reqID)
		return ctx.Err()
	case <-s.disconnected:
		s.popHandler(reqID)
		return io.EOF
	case msg := <-ch:
		if msg.Err != nil {
			if msg.Response() != nil {
				_ = h(msg.Response()) // ignore result because msg.Err takes precedence
			}
			return msg.Err
		}
		return h(msg.Response())
	case <-timer.C:
		s.popHandler(reqID)
		return ua.StatusBadTimeout
	}
}

func (s *SecureChannel) popHandler(reqID uint32) (chan *MessageBody, bool) {
	s.handlersMu.Lock()
	defer s.handlersMu.Unlock()

	ch, ok := s.handlers[reqID]
	if ok {
		delete(s.handlers, reqID)
	}
	return ch, ok
}

func (s *SecureChannel) Renew(ctx context.Context) error {
	instance, err := s.getActiveChannelInstance()
	if err != nil {
		return err
	}

	return s.renew(instance)
}

// SendRequest sends the service request and calls h with the response.
<<<<<<< HEAD
// Deprecated: Starting with v0.5 this method will require a context
// and the corresponding XXXWithContext(ctx) method will be removed.
func (s *SecureChannel) SendRequest(req ua.Request, authToken *ua.NodeID, h ResponseHandler) error {
	return s.SendRequestWithContext(context.Background(), req, authToken, h)
}

// Note: This method will be replaced by the non "WithContext()" version
// of this method.
func (s *SecureChannel) SendRequestWithContext(ctx context.Context, req ua.Request, authToken *ua.NodeID, h ResponseHandler) error {
	return s.SendRequestWithTimeoutWithContext(ctx, req, authToken, s.cfg.RequestTimeout, h)
}

// Deprecated: Starting with v0.5 this method will require a context
// and the corresponding XXXWithContext(ctx) method will be removed.
func (s *SecureChannel) SendRequestWithTimeout(req ua.Request, authToken *ua.NodeID, timeout time.Duration, h ResponseHandler) error {
	return s.SendRequestWithTimeoutWithContext(context.Background(), req, authToken, timeout, h)
}

// Note: This method will be replaced by the non "WithContext()" version
// of this method.
func (s *SecureChannel) SendRequestWithTimeoutWithContext(ctx context.Context, req ua.Request, authToken *ua.NodeID, timeout time.Duration, h ResponseHandler) error {
=======
func (s *SecureChannel) SendRequest(ctx context.Context, req ua.Request, authToken *ua.NodeID, h func(interface{}) error) error {
	return s.SendRequestWithTimeout(ctx, req, authToken, s.cfg.RequestTimeout, h)
}

func (s *SecureChannel) SendRequestWithTimeout(ctx context.Context, req ua.Request, authToken *ua.NodeID, timeout time.Duration, h func(interface{}) error) error {
>>>>>>> 1782ad0a
	s.reqLocker.waitIfLock()
	active, err := s.getActiveChannelInstance()
	if err != nil {
		return err
	}

	return s.sendRequestWithTimeout(ctx, req, s.nextRequestID(), active, authToken, timeout, h)
}

func (s *SecureChannel) sendAsyncWithTimeout(
	ctx context.Context,
	req ua.Request,
	reqID uint32,
	instance *channelInstance,
	authToken *ua.NodeID,
	respRequired bool,
	timeout time.Duration,
) (<-chan *MessageBody, error) {

	instance.Lock()
	defer instance.Unlock()

	m, err := instance.newRequestMessage(req, reqID, authToken, timeout)
	if err != nil {
		return nil, err
	}

	var resp chan *MessageBody

	if respRequired {
		// register the handler if a callback was passed
		resp = make(chan *MessageBody, 1)

		s.handlersMu.Lock()

		if s.handlers[reqID] != nil {
			s.handlersMu.Unlock()
			return nil, errors.Errorf("error: duplicate handler registration for request id %d", reqID)
		}

		s.handlers[reqID] = resp
		s.handlersMu.Unlock()
	}

	chunks, err := m.EncodeChunks(instance.maxBodySize)
	if err != nil {
		return nil, err
	}

	for i, chunk := range chunks {
		select {
		case <-ctx.Done():
			return nil, ctx.Err()
		default:
		}
		if i > 0 { // fix sequence number on subsequent chunks
			number := instance.nextSequenceNumber()
			log.Printf("burning sequence number %d", number)
			binary.LittleEndian.PutUint32(chunk[16:], uint32(number))
		}

		chunk, err = instance.signAndEncrypt(m, chunk)
		if err != nil {
			return nil, err
		}

		// send the message
		var n int
		if n, err = s.c.Write(chunk); err != nil {
			return nil, err
		}

		atomic.AddUint64(&instance.bytesSent, uint64(n))
		atomic.AddUint32(&instance.messagesSent, 1)

		debug.Printf("uasc %d/%d: send %T with %d bytes", s.c.ID(), reqID, req, len(chunk))
	}

	return resp, nil
}

func (s *SecureChannel) SendResponseWithContext(ctx context.Context, reqID uint32, resp ua.Response) error {
	return s.sendResponseWithContext(ctx, nil, reqID, resp)
}

func (s *SecureChannel) SendMsgWithContext(ctx context.Context, instance *channelInstance, reqID uint32, resp any) error {
	typeID := ua.ServiceTypeID(resp)
	if typeID == 0 {
		return errors.Errorf("uasc: unknown service %T. Did you call register?", resp)
	}

	var err error
	if instance == nil {
		instance, err = s.getActiveChannelInstance()
		if err != nil {
			return err
		}
	}

	// we need to get a lock on the sequence number so we are sure to send them in the correct order.
	// encode the message
	m := instance.newMessage(resp, typeID, reqID)
	b, err := m.Encode()
	if err != nil {
		return err
	}

	// encrypt the message prior to sending it
	// if SecurityMode == None, this returns the byte stream untouched
	b, err = instance.signAndEncrypt(m, b)
	if err != nil {
		return err
	}

	// send the message
	n, err := s.c.Write(b)
	if err != nil {
		return err
	}

	// todo(fs): what if len(b) != n? Can this happen?
	if len(b) != n {
		return errors.Errorf("uasc: incomplete message %T sent len=%d sent=%d", resp, len(b), n)
	}

	atomic.AddUint64(&instance.bytesSent, uint64(n))
	atomic.AddUint32(&instance.messagesSent, 1)

	debug.Printf("uasc %d/%d: send %T with %d bytes", s.c.ID(), reqID, resp, len(b))

	return nil
}

func (s *SecureChannel) sendResponseWithContext(ctx context.Context, instance *channelInstance, reqID uint32, resp ua.Response) error {
	typeID := ua.ServiceTypeID(resp)
	if typeID == 0 {
		return errors.Errorf("uasc: unknown service %T. Did you call register?", resp)
	}

	var err error
	if instance == nil {
		instance, err = s.getActiveChannelInstance()
		if err != nil {
			return err
		}
	}
	instance.Lock()
	defer instance.Unlock()

	// encode the message
	m := instance.newMessage(resp, typeID, reqID)
	b, err := m.Encode()
	if err != nil {
		log.Printf("Error encoding msg: %v", err)
		return err
	}

	// encrypt the message prior to sending it
	// if SecurityMode == None, this returns the byte stream untouched
	b, err = instance.signAndEncrypt(m, b)
	if err != nil {
		return err
	}

	// send the message
	n, err := s.c.Write(b)
	if err != nil {
		return err
	}

	// todo(fs): what if len(b) != n? Can this happen?
	if len(b) != n {
		return errors.Errorf("uasc: incomplete message %T sent len=%d sent=%d", resp, len(b), n)
	}

	atomic.AddUint64(&instance.bytesSent, uint64(n))
	atomic.AddUint32(&instance.messagesSent, 1)

	debug.Printf("uasc %d/%d: send %T with %d bytes", s.c.ID(), reqID, resp, len(b))

	return nil
}

func (s *SecureChannel) nextRequestID() uint32 {
	s.requestIDMu.Lock()
	defer s.requestIDMu.Unlock()

	s.requestID++
	if s.requestID == 0 {
		s.requestID = 1
	}

	return s.requestID
}

// Close closes an existing secure channel
func (s *SecureChannel) Close() (err error) {
	// https://github.com/gopcua/opcua/pull/470
	// guard against double close until we found the root cause
	err = io.EOF
	s.closeOnce.Do(func() { err = s.close() })
	return
}

func (s *SecureChannel) close() error {
	debug.Printf("uasc %d: Close()", s.c.ID())

	defer func() {
		close(s.closing)
	}()

	s.reqLocker.unlock()
	s.rcvLocker.unlock()

	select {
	case <-s.disconnected:
		return io.EOF
	default:
	}

	err := s.SendRequest(context.Background(), &ua.CloseSecureChannelRequest{}, nil, nil)
	if err != nil {
		return err
	}

	return io.EOF
}

func (s *SecureChannel) timeNow() time.Time {
	if s.time != nil {
		return s.time()
	}
	return time.Now()
}

func mergeChunks(chunks []*MessageChunk) ([]byte, error) {
	if len(chunks) == 0 {
		return nil, nil
	}
	if len(chunks) == 1 {
		return chunks[0].Data, nil
	}

	var b []byte
	var seqnr uint32
	for _, c := range chunks {
		if c.SequenceHeader.SequenceNumber == seqnr {
			continue // duplicate chunk
		}
		seqnr = c.SequenceHeader.SequenceNumber
		b = append(b, c.Data...)
	}
	return b, nil
}<|MERGE_RESOLUTION|>--- conflicted
+++ resolved
@@ -943,35 +943,11 @@
 }
 
 // SendRequest sends the service request and calls h with the response.
-<<<<<<< HEAD
-// Deprecated: Starting with v0.5 this method will require a context
-// and the corresponding XXXWithContext(ctx) method will be removed.
-func (s *SecureChannel) SendRequest(req ua.Request, authToken *ua.NodeID, h ResponseHandler) error {
-	return s.SendRequestWithContext(context.Background(), req, authToken, h)
-}
-
-// Note: This method will be replaced by the non "WithContext()" version
-// of this method.
-func (s *SecureChannel) SendRequestWithContext(ctx context.Context, req ua.Request, authToken *ua.NodeID, h ResponseHandler) error {
-	return s.SendRequestWithTimeoutWithContext(ctx, req, authToken, s.cfg.RequestTimeout, h)
-}
-
-// Deprecated: Starting with v0.5 this method will require a context
-// and the corresponding XXXWithContext(ctx) method will be removed.
-func (s *SecureChannel) SendRequestWithTimeout(req ua.Request, authToken *ua.NodeID, timeout time.Duration, h ResponseHandler) error {
-	return s.SendRequestWithTimeoutWithContext(context.Background(), req, authToken, timeout, h)
-}
-
-// Note: This method will be replaced by the non "WithContext()" version
-// of this method.
-func (s *SecureChannel) SendRequestWithTimeoutWithContext(ctx context.Context, req ua.Request, authToken *ua.NodeID, timeout time.Duration, h ResponseHandler) error {
-=======
 func (s *SecureChannel) SendRequest(ctx context.Context, req ua.Request, authToken *ua.NodeID, h func(interface{}) error) error {
 	return s.SendRequestWithTimeout(ctx, req, authToken, s.cfg.RequestTimeout, h)
 }
 
 func (s *SecureChannel) SendRequestWithTimeout(ctx context.Context, req ua.Request, authToken *ua.NodeID, timeout time.Duration, h func(interface{}) error) error {
->>>>>>> 1782ad0a
 	s.reqLocker.waitIfLock()
 	active, err := s.getActiveChannelInstance()
 	if err != nil {
