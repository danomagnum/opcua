// Copyright 2018-2020 opcua authors. All rights reserved.
// Use of this source code is governed by a MIT-style license that can be
// found in the LICENSE file.

package opcua

import (
	"context"
	"crypto/rand"
	"expvar"
	"fmt"
	"io"
	"log"
	"reflect"
	"sort"
	"sync"
	"sync/atomic"
	"syscall"
	"time"

	"github.com/gopcua/opcua/debug"
	"github.com/gopcua/opcua/errors"
	"github.com/gopcua/opcua/id"
	"github.com/gopcua/opcua/stats"
	"github.com/gopcua/opcua/ua"
	"github.com/gopcua/opcua/uacp"
	"github.com/gopcua/opcua/uasc"
)

// FindServers returns the servers known to a server or discovery server.
func FindServers(ctx context.Context, endpoint string, opts ...Option) ([]*ua.ApplicationDescription, error) {
	opts = append(opts, AutoReconnect(false))
	c, err := NewClient(endpoint, opts...)
	if err != nil {
		return nil, err
	}
	if err := c.Dial(ctx); err != nil {
		return nil, err
	}
	defer c.Close(ctx)
	res, err := c.FindServers(ctx)
	if err != nil {
		return nil, err
	}
	return res.Servers, nil
}

// FindServersOnNetwork returns the servers known to a server or discovery server. Unlike FindServers, this service is only implemented by discovery servers.
func FindServersOnNetwork(ctx context.Context, endpoint string, opts ...Option) ([]*ua.ServerOnNetwork, error) {
	opts = append(opts, AutoReconnect(false))
	c, err := NewClient(endpoint, opts...)
	if err != nil {
		return nil, err
	}
	if err := c.Dial(ctx); err != nil {
		return nil, err
	}
	defer c.Close(ctx)
	res, err := c.FindServersOnNetwork(ctx)
	if err != nil {
		return nil, err
	}
	return res.Servers, nil
}

// GetEndpoints returns the available endpoint descriptions for the server.
func GetEndpoints(ctx context.Context, endpoint string, opts ...Option) ([]*ua.EndpointDescription, error) {
	opts = append(opts, AutoReconnect(false))
	c, err := NewClient(endpoint, opts...)
	if err != nil {
		return nil, err
	}
	if err := c.Dial(ctx); err != nil {
		return nil, err
	}
	defer c.Close(ctx)
	res, err := c.GetEndpoints(ctx)
	if err != nil {
		return nil, err
	}
	return res.Endpoints, nil
}

// SelectEndpoint returns the endpoint with the highest security level which matches
// security policy and security mode. policy and mode can be omitted so that
// only one of them has to match.
// todo(fs): should this function return an error?
func SelectEndpoint(endpoints []*ua.EndpointDescription, policy string, mode ua.MessageSecurityMode) *ua.EndpointDescription {
	if len(endpoints) == 0 {
		return nil
	}

	sort.Sort(sort.Reverse(bySecurityLevel(endpoints)))
	policy = ua.FormatSecurityPolicyURI(policy)

	// don't care -> return highest security level
	if policy == "" && mode == ua.MessageSecurityModeInvalid {
		return endpoints[0]
	}

	for _, p := range endpoints {
		// match only security mode
		if policy == "" && p.SecurityMode == mode {
			return p
		}

		// match only security policy
		if p.SecurityPolicyURI == policy && mode == ua.MessageSecurityModeInvalid {
			return p
		}

		// match both
		if p.SecurityPolicyURI == policy && p.SecurityMode == mode {
			return p
		}
	}
	return nil
}

type bySecurityLevel []*ua.EndpointDescription

func (a bySecurityLevel) Len() int           { return len(a) }
func (a bySecurityLevel) Swap(i, j int)      { a[i], a[j] = a[j], a[i] }
func (a bySecurityLevel) Less(i, j int) bool { return a[i].SecurityLevel < a[j].SecurityLevel }

// Client is a high-level client for an OPC/UA server.
// It establishes a secure channel and a session.
type Client struct {
	// endpointURL is the endpoint URL the client connects to.
	endpointURL string

	// cfg is the configuration for the client.
	cfg *Config

	// conn is the open connection
	conn *uacp.Conn

	// sechan is the open secure channel.
	atomicSechan atomic.Value // *uasc.SecureChannel
	sechanErr    chan error

	// atomicSession is the active atomicSession.
	atomicSession atomic.Value // *Session

	// subMux guards subs and pendingAcks.
	subMux sync.RWMutex

	// subs is the set of active subscriptions by id.
	subs map[uint32]*Subscription

	// pendingAcks contains the pending subscription acknowledgements
	// for all active subscriptions.
	pendingAcks []*ua.SubscriptionAcknowledgement

	// pausech pauses the subscription publish loop
	pausech chan struct{}

	// resumech resumes subscription publish loop
	resumech chan struct{}

	// mcancel stops subscription publish loop
	mcancel func()

	// timeout for sending PublishRequests
	atomicPublishTimeout atomic.Value // time.Duration

	// atomicState of the client
	atomicState atomic.Value // ConnState

	// list of cached atomicNamespaces on the server
	atomicNamespaces atomic.Value // []string

	// monitorOnce ensures only one connection monitor is running
	monitorOnce sync.Once
}

// NewClient creates a new Client.
//
// When no options are provided the new client is created from
// DefaultClientConfig() and DefaultSessionConfig(). If no authentication method
// is configured, a UserIdentityToken for anonymous authentication will be set.
// See #Client.CreateSession for details.
//
// To modify configuration you can provide any number of Options as opts. See
// #Option for details.
//
// https://godoc.org/github.com/gopcua/opcua#Option
func NewClient(endpoint string, opts ...Option) (*Client, error) {
	cfg, err := ApplyConfig(opts...)
	if err != nil {
		return nil, err
	}
	c := Client{
		endpointURL: endpoint,
		cfg:         cfg,
		sechanErr:   make(chan error, 1),
		subs:        make(map[uint32]*Subscription),
		pendingAcks: make([]*ua.SubscriptionAcknowledgement, 0),
		pausech:     make(chan struct{}, 2),
		resumech:    make(chan struct{}, 2),
	}
	c.pauseSubscriptions(context.Background())
	c.setPublishTimeout(uasc.MaxTimeout)
	c.setState(Closed)
	c.setSecureChannel(nil)
	c.setSession(nil)
	c.setNamespaces([]string{})
	return &c, nil
}

// reconnectAction is a list of actions for the client reconnection logic.
type reconnectAction uint8

const (
	none reconnectAction = iota // no reconnection action

	createSecureChannel   // recreate secure channel action
	restoreSession        // ask the server to repair session
	recreateSession       // ask the client to repair session
	restoreSubscriptions  // republish or recreate subscriptions
	transferSubscriptions // move subscriptions from one session to another
	abortReconnect        // the reconnecting is not possible
)

// Connect establishes a secure channel and creates a new session.
func (c *Client) Connect(ctx context.Context) error {
	// todo(fs): the secure channel is 'nil' during a re-connect
	// todo(fs): but we expect this method to be called once during startup
	// todo(fs): so this is probably safe
	if c.SecureChannel() != nil {
		return errors.Errorf("already connected")
	}

	c.setState(Connecting)
	if err := c.Dial(ctx); err != nil {
		stats.RecordError(err)

		return err
	}

	s, err := c.CreateSession(ctx, c.cfg.session)
	if err != nil {
		c.Close(ctx)
		stats.RecordError(err)

		return err
	}

	if err := c.ActivateSession(ctx, s); err != nil {
		c.Close(ctx)
		stats.RecordError(err)

		return err
	}
	c.setState(Connected)

	mctx, mcancel := context.WithCancel(context.Background())
	c.mcancel = mcancel
	c.monitorOnce.Do(func() {
		go c.monitor(mctx)
		go c.monitorSubscriptions(mctx)
	})

	// todo(fs): we might need to guard this with an option in case of a broken
	// todo(fs): server. For the sake of simplicity we left the option out but
	// todo(fs): see the discussion in https://github.com/gopcua/opcua/pull/512
	// todo(fs): and you should find a commit that implements this option.
	if err := c.UpdateNamespaces(ctx); err != nil {
		c.Close(ctx)
		stats.RecordError(err)

		return err
	}

	return nil
}

// monitor manages connection alteration
func (c *Client) monitor(ctx context.Context) {
	dlog := debug.NewPrefixLogger("client: monitor: ")

	dlog.Printf("start")
	defer dlog.Printf("done")

	defer c.mcancel()
	defer c.setState(Closed)

	action := none
	for {
		select {
		case <-ctx.Done():
			return

		case err, ok := <-c.sechanErr:
			stats.RecordError(err)

			// return if channel or connection is closed
			if !ok || err == io.EOF && c.State() == Closed {
				dlog.Print("closed")
				return
			}

			// the subscriptions don't exist for session.
			// skip this error and continue monitor loop
			if errors.Is(err, ua.StatusBadNoSubscription) {
				continue
			}

			// tell the handler the connection is disconnected
			c.setState(Disconnected)
			dlog.Print("disconnected")

			if !c.cfg.sechan.AutoReconnect {
				// the connection is closed and should not be restored
				action = abortReconnect
				dlog.Print("auto-reconnect disabled")
				return
			}

			dlog.Print("auto-reconnecting")

			switch {
			case errors.Is(err, io.EOF):
				// the connection has been closed
				action = createSecureChannel

			case errors.Is(err, syscall.ECONNREFUSED):
				// the connection has been refused by the server
				action = abortReconnect

			case errors.Is(err, ua.StatusBadSecureChannelIDInvalid):
				// the secure channel has been rejected by the server
				action = createSecureChannel

			case errors.Is(err, ua.StatusBadSessionIDInvalid):
				// the session has been rejected by the server
				action = recreateSession

			case errors.Is(err, ua.StatusBadSubscriptionIDInvalid):
				// the subscription has been rejected by the server
				action = transferSubscriptions

			case errors.Is(err, ua.StatusBadCertificateInvalid):
				// todo(unknownet): recreate server certificate
				fallthrough

			default:
				// unknown error has occured
				action = createSecureChannel
			}

			c.pauseSubscriptions(ctx)

			var (
				subsToRepublish []uint32            // subscription ids for which to send republish requests
				subsToRecreate  []uint32            // subscription ids which need to be recreated as new subscriptions
				availableSeqs   map[uint32][]uint32 // available sequence numbers per subscription
				activeSubs      int                 // number of active subscriptions to resume/recreate
			)

			for action != none {

				select {
				case <-ctx.Done():
					return

				default:
					switch action {

					case createSecureChannel:
						dlog.Printf("action: createSecureChannel")

						// recreate a secure channel by brute forcing
						// a reconnection to the server

						// close previous secure channel
						//
						// todo(fs): the two calls to Close() trigger a double-close on both the
						// todo(fs): secure channel and the UACP connection. I have guarded for this
						// todo(fs): with a sync.Once but that feels like a band-aid. We need to investigate
						// todo(fs): why we are trying to create a new secure channel when we shut the client
						// todo(fs): down.
						//
						// https://github.com/gopcua/opcua/pull/470
						c.conn.Close()
						if sc := c.SecureChannel(); sc != nil {
							sc.Close()
							c.setSecureChannel(nil)
						}

						c.setState(Reconnecting)

						dlog.Printf("trying to recreate secure channel")
						for {
							if err := c.Dial(ctx); err != nil {
								select {
								case <-ctx.Done():
									return
								case <-time.After(c.cfg.sechan.ReconnectInterval):
									dlog.Printf("trying to recreate secure channel")
									continue
								}
							}
							break
						}
						dlog.Printf("secure channel recreated")
						action = restoreSession

					case restoreSession:
						dlog.Printf("action: restoreSession")

						// try to reactivate the session,
						// This only works if the session is still open on the server
						// otherwise recreate it

						c.setState(Reconnecting)

						s := c.Session()
						if s == nil {
							dlog.Printf("no session to restore")
							action = recreateSession
							continue
						}

						dlog.Printf("trying to restore session")
						if err := c.ActivateSession(ctx, s); err != nil {
							dlog.Printf("restore session failed: %v", err)
							action = recreateSession
							continue
						}
						dlog.Printf("session restored")

						// todo(fs): see comment about guarding this with an option in Connect()
						dlog.Printf("trying to update namespaces")
						if err := c.UpdateNamespaces(ctx); err != nil {
							dlog.Printf("updating namespaces failed: %v", err)
							action = createSecureChannel
							continue
						}
						dlog.Printf("namespaces updated")

						action = restoreSubscriptions

					case recreateSession:
						dlog.Printf("action: recreateSession")

						c.setState(Reconnecting)
						// create a new session to replace the previous one

						dlog.Printf("trying to recreate session")
						s, err := c.CreateSession(ctx, c.cfg.session)
						if err != nil {
							dlog.Printf("recreate session failed: %v", err)
							action = createSecureChannel
							continue
						}
						if err := c.ActivateSession(ctx, s); err != nil {
							dlog.Printf("reactivate session failed: %v", err)
							action = createSecureChannel
							continue
						}
						dlog.Print("session recreated")

						// todo(fs): see comment about guarding this with an option in Connect()
						dlog.Printf("trying to update namespaces")
						if err := c.UpdateNamespaces(ctx); err != nil {
							dlog.Printf("updating namespaces failed: %v", err)
							action = createSecureChannel
							continue
						}
						dlog.Printf("namespaces updated")

						action = transferSubscriptions

					case transferSubscriptions:
						dlog.Printf("action: transferSubscriptions")

						// transfer subscriptions from the old to the new session
						// and try to republish the subscriptions.
						// Restore the subscriptions where republishing fails.

						subIDs := c.SubscriptionIDs()

						availableSeqs = map[uint32][]uint32{}
						subsToRecreate = nil
						subsToRepublish = nil

						// try to transfer all subscriptions to the new session and
						// recreate them all if that fails.
						res, err := c.transferSubscriptions(ctx, subIDs)
						switch {

						case errors.Is(err, ua.StatusBadServiceUnsupported):
							dlog.Printf("transfer subscriptions not supported. Recreating all subscriptions: %v", err)
							subsToRepublish = nil
							subsToRecreate = subIDs

						case err != nil:
							dlog.Printf("transfer subscriptions failed. Recreating all subscriptions: %v", err)
							subsToRepublish = nil
							subsToRecreate = subIDs

						default:
							// otherwise, try a republish for the subscriptions that were transferred
							// and recreate the rest.
							for i := range res.Results {
								transferResult := res.Results[i]
								switch transferResult.StatusCode {
								case ua.StatusBadSubscriptionIDInvalid:
									dlog.Printf("sub %d: transfer subscription failed", subIDs[i])
									subsToRecreate = append(subsToRecreate, subIDs[i])

								default:
									subsToRepublish = append(subsToRepublish, subIDs[i])
									availableSeqs[subIDs[i]] = transferResult.AvailableSequenceNumbers
								}
							}
						}

						action = restoreSubscriptions

					case restoreSubscriptions:
						dlog.Printf("action: restoreSubscriptions")

						// try to republish the previous subscriptions from the server
						// otherwise restore them.
						// Assume that subsToRecreate and subsToRepublish have been
						// populated in the previous step.

						activeSubs = 0
						for _, subID := range subsToRepublish {
							if err := c.republishSubscription(ctx, subID, availableSeqs[subID]); err != nil {
								dlog.Printf("republish of subscription %d failed", subID)
								subsToRecreate = append(subsToRecreate, subID)
							}
							activeSubs++
						}

						for _, subID := range subsToRecreate {
							if err := c.recreateSubscription(ctx, subID); err != nil {
								dlog.Printf("recreate subscripitions failed: %v", err)
								action = recreateSession
								continue
							}
							activeSubs++
						}

						c.setState(Connected)
						action = none

					case abortReconnect:
						dlog.Printf("action: abortReconnect")

						// non recoverable disconnection
						// stop the client

						// todo(unknownet): should we store the error?
						dlog.Printf("reconnection not recoverable")
						return
					}
				}
			}

			// clear sechan errors from reconnection
			for len(c.sechanErr) > 0 {
				<-c.sechanErr
			}

			switch {
			case activeSubs > 0:
				dlog.Printf("resuming %d subscriptions", activeSubs)
				c.resumeSubscriptions(ctx)
				dlog.Printf("resumed %d subscriptions", activeSubs)
			default:
				dlog.Printf("no subscriptions to resume")
			}
		}
	}
}

// Dial establishes a secure channel.
func (c *Client) Dial(ctx context.Context) error {
	stats.Client().Add("Dial", 1)

	if c.SecureChannel() != nil {
		return errors.Errorf("secure channel already connected")
	}

	var err error
	var d = NewDialer(c.cfg)
	c.conn, err = d.Dial(ctx, c.endpointURL)
	if err != nil {
		return err
	}

	sc, err := uasc.NewSecureChannel(c.endpointURL, c.conn, c.cfg.sechan, c.sechanErr)
	if err != nil {
		c.conn.Close()
		return err
	}

	if err := sc.Open(ctx); err != nil {
		c.conn.Close()
		return err
	}
	c.setSecureChannel(sc)

	return nil
}

// Close closes the session and the secure channel.
func (c *Client) Close(ctx context.Context) error {
	stats.Client().Add("Close", 1)

	// try to close the session but ignore any error
	// so that we close the underlying channel and connection.
	c.CloseSession(ctx)
	c.setState(Closed)

	if c.mcancel != nil {
		c.mcancel()
	}
	if sc := c.SecureChannel(); sc != nil {
		sc.Close()
		c.setSecureChannel(nil)
	}

	// https://github.com/gopcua/opcua/pull/462
	//
	// do not close the c.sechanErr channel since it leads to
	// race conditions and it gets garbage collected anyway.
	// There is nothing we can do with this error while
	// shutting down the client so I think it is safe to ignore
	// them.

	// close the connection but ignore the error since there isn't
	// anything we can do about it anyway
	if c.conn != nil {
		c.conn.Close()
	}

	return nil
}

// State returns the current connection state.
func (c *Client) State() ConnState {
	return c.atomicState.Load().(ConnState)
}

func (c *Client) setState(s ConnState) {
	c.atomicState.Store(s)
	n := new(expvar.Int)
	n.Set(int64(s))
	stats.Client().Set("State", n)
}

// Namespaces returns the currently cached list of namespaces.
func (c *Client) Namespaces() []string {
	return c.atomicNamespaces.Load().([]string)
}

func (c *Client) setNamespaces(ns []string) {
	c.atomicNamespaces.Store(ns)
}

func (c *Client) publishTimeout() time.Duration {
	return c.atomicPublishTimeout.Load().(time.Duration)
}

func (c *Client) setPublishTimeout(d time.Duration) {
	c.atomicPublishTimeout.Store(d)
}

// SecureChannel returns the active secure channel.
// During reconnect this value can change.
// Make sure to capture the value in a method before using it.
func (c *Client) SecureChannel() *uasc.SecureChannel {
	return c.atomicSechan.Load().(*uasc.SecureChannel)
}

func (c *Client) setSecureChannel(sc *uasc.SecureChannel) {
	c.atomicSechan.Store(sc)
	stats.Client().Add("SecureChannel", 1)
}

// Session returns the active session.
// During reconnect this value can change.
// Make sure to capture the value in a method before using it.
func (c *Client) Session() *Session {
	return c.atomicSession.Load().(*Session)
}

func (c *Client) setSession(s *Session) {
	c.atomicSession.Store(s)
	stats.Client().Add("Session", 1)
}

// Session is a OPC/UA session as described in Part 4, 5.6.
type Session struct {
	cfg *uasc.SessionConfig

	// resp is the response to the CreateSession request which contains all
	// necessary parameters to activate the session.
	resp *ua.CreateSessionResponse

	// serverCertificate is the certificate used to generate the signatures for
	// the ActivateSessionRequest methods
	serverCertificate []byte

	// serverNonce is the secret nonce received from the server during Create and Activate
	// Session response. Used to generate the signatures for the ActivateSessionRequest
	// and User Authorization
	serverNonce []byte

	// revisedTimeout is the actual maximum time that a Session shall remain open without activity.
	revisedTimeout time.Duration
}

// RevisedTimeout return actual maximum time that a Session shall remain open without activity.
// This value is provided by the server in response to CreateSession.
func (s *Session) RevisedTimeout() time.Duration {
	return s.revisedTimeout
}

// CreateSession creates a new session which is not yet activated and not
// associated with the client. Call ActivateSession to both activate and
// associate the session with the client.
//
// If no UserIdentityToken is given explicitly before calling CreateSesion,
// it automatically sets anonymous identity token with the same PolicyID
// that the server sent in Create Session Response. The default PolicyID
// "Anonymous" wii be set if it's missing in response.
//
// See Part 4, 5.6.2
func (c *Client) CreateSession(ctx context.Context, cfg *uasc.SessionConfig) (*Session, error) {
	if c.SecureChannel() == nil {
		return nil, ua.StatusBadServerNotConnected
	}

	nonce := make([]byte, 32)
	if _, err := rand.Read(nonce); err != nil {
		return nil, err
	}

	name := cfg.SessionName
	if name == "" {
		name = fmt.Sprintf("gopcua-%d", time.Now().UnixNano())
	}

	req := &ua.CreateSessionRequest{
		ClientDescription:       cfg.ClientDescription,
		EndpointURL:             c.endpointURL,
		SessionName:             name,
		ClientNonce:             nonce,
		ClientCertificate:       c.cfg.sechan.Certificate,
		RequestedSessionTimeout: float64(cfg.SessionTimeout / time.Millisecond),
	}

	var s *Session
	// for the CreateSessionRequest the authToken is always nil.
	// use c.SecureChannel().SendRequest() to enforce this.
<<<<<<< HEAD
	err := c.SecureChannel().SendRequestWithContext(ctx, req, nil, func(v ua.Response) error {
=======
	err := c.SecureChannel().SendRequest(ctx, req, nil, func(v interface{}) error {
>>>>>>> 1782ad0a
		var res *ua.CreateSessionResponse
		if err := safeAssign(v, &res); err != nil {
			return err
		}

		err := c.SecureChannel().VerifySessionSignature(res.ServerCertificate, nonce, res.ServerSignature.Signature)
		if err != nil {
			log.Printf("error verifying session signature: %s", err)
			return nil
		}

		// Ensure we have a valid identity token that the server will accept before trying to activate a session
		if c.cfg.session.UserIdentityToken == nil {
			opt := AuthAnonymous()
			// todo(sr): opt returns an error but we concluded that this call cannot
			// todo(sr): fail and that we do not want to stop creating the session
			// todo(sr): hence we ignore it.
			opt(c.cfg)

			p := anonymousPolicyID(res.ServerEndpoints)
			opt = AuthPolicyID(p)
			// todo(sr): opt returns an error but we concluded that this call cannot
			// todo(sr): fail and that we do not want to stop creating the session
			// todo(sr): hence we ignore it.
			opt(c.cfg)
		}

		s = &Session{
			cfg:               cfg,
			resp:              res,
			serverNonce:       res.ServerNonce,
			serverCertificate: res.ServerCertificate,
			revisedTimeout:    time.Duration(res.RevisedSessionTimeout) * time.Millisecond,
		}

		return nil
	})
	return s, err
}

const defaultAnonymousPolicyID = "Anonymous"

func anonymousPolicyID(endpoints []*ua.EndpointDescription) string {
	for _, e := range endpoints {
		if e.SecurityMode != ua.MessageSecurityModeNone || e.SecurityPolicyURI != ua.SecurityPolicyURINone {
			continue
		}

		for _, t := range e.UserIdentityTokens {
			if t.TokenType == ua.UserTokenTypeAnonymous {
				return t.PolicyID
			}
		}
	}

	return defaultAnonymousPolicyID
}

// ActivateSession activates the session and associates it with the client. If
// the client already has a session it will be closed. To retain the current
// session call DetachSession.
//
// See Part 4, 5.6.3
func (c *Client) ActivateSession(ctx context.Context, s *Session) error {
	if c.SecureChannel() == nil {
		return ua.StatusBadServerNotConnected
	}
	stats.Client().Add("ActivateSession", 1)
	sig, sigAlg, err := c.SecureChannel().NewSessionSignature(s.serverCertificate, s.serverNonce)
	if err != nil {
		log.Printf("error creating session signature: %s", err)
		return nil
	}

	switch tok := s.cfg.UserIdentityToken.(type) {
	case *ua.AnonymousIdentityToken:
		// nothing to do

	case *ua.UserNameIdentityToken:
		pass, passAlg, err := c.SecureChannel().EncryptUserPassword(s.cfg.AuthPolicyURI, s.cfg.AuthPassword, s.serverCertificate, s.serverNonce)
		if err != nil {
			log.Printf("error encrypting user password: %s", err)
			return err
		}
		tok.Password = pass
		tok.EncryptionAlgorithm = passAlg

	case *ua.X509IdentityToken:
		tokSig, tokSigAlg, err := c.SecureChannel().NewUserTokenSignature(s.cfg.AuthPolicyURI, s.serverCertificate, s.serverNonce)
		if err != nil {
			log.Printf("error creating session signature: %s", err)
			return err
		}
		s.cfg.UserTokenSignature = &ua.SignatureData{
			Algorithm: tokSigAlg,
			Signature: tokSig,
		}

	case *ua.IssuedIdentityToken:
		tok.EncryptionAlgorithm = ""
	}

	req := &ua.ActivateSessionRequest{
		ClientSignature: &ua.SignatureData{
			Algorithm: sigAlg,
			Signature: sig,
		},
		ClientSoftwareCertificates: nil,
		LocaleIDs:                  s.cfg.LocaleIDs,
		UserIdentityToken:          ua.NewExtensionObject(s.cfg.UserIdentityToken),
		UserTokenSignature:         s.cfg.UserTokenSignature,
	}
<<<<<<< HEAD
	return c.SecureChannel().SendRequestWithContext(ctx, req, s.resp.AuthenticationToken, func(v ua.Response) error {
=======
	return c.SecureChannel().SendRequest(ctx, req, s.resp.AuthenticationToken, func(v interface{}) error {
>>>>>>> 1782ad0a
		var res *ua.ActivateSessionResponse
		if err := safeAssign(v, &res); err != nil {
			return err
		}

		// save the nonce for the next request
		s.serverNonce = res.ServerNonce

		// close the previous session
		//
		// https://github.com/gopcua/opcua/issues/474
		//
		// We decided not to check the error of CloseSession() since we
		// can't do much about it anyway and it creates a race in the
		// re-connection logic.
		c.CloseSession(ctx)

		c.setSession(s)
		return nil
	})
}

// CloseSession closes the current session.
//
// See Part 4, 5.6.4
func (c *Client) CloseSession(ctx context.Context) error {
	stats.Client().Add("CloseSession", 1)
	if err := c.closeSession(ctx, c.Session()); err != nil {
		return err
	}
	c.setSession(nil)
	return nil
}

// closeSession closes the given session.
func (c *Client) closeSession(ctx context.Context, s *Session) error {
	if s == nil {
		return nil
	}
	req := &ua.CloseSessionRequest{DeleteSubscriptions: true}
	var res *ua.CloseSessionResponse
<<<<<<< HEAD
	return c.SendWithContext(ctx, req, func(v ua.Response) error {
=======
	return c.Send(ctx, req, func(v interface{}) error {
>>>>>>> 1782ad0a
		return safeAssign(v, &res)
	})
}

// DetachSession removes the session from the client without closing it. The
// caller is responsible to close or re-activate the session. If the client
// does not have an active session the function returns no error.
func (c *Client) DetachSession(ctx context.Context) (*Session, error) {
	stats.Client().Add("DetachSession", 1)
	s := c.Session()
	c.setSession(nil)
	return s, nil
}

// Send sends the request via the secure channel and registers a handler for
// the response. If the client has an active session it injects the
// authentication token.
<<<<<<< HEAD
//
// Note: Starting with v0.5 this method will require a context
// and the corresponding XXXWithContext(ctx) method will be removed.
func (c *Client) Send(req ua.Request, h uasc.ResponseHandler) error {
	return c.SendWithContext(context.Background(), req, h)
}

// Note: Starting with v0.5 this method is superseded by the non 'WithContext' method.
func (c *Client) SendWithContext(ctx context.Context, req ua.Request, h uasc.ResponseHandler) error {
=======
func (c *Client) Send(ctx context.Context, req ua.Request, h func(interface{}) error) error {
>>>>>>> 1782ad0a
	stats.Client().Add("Send", 1)

	err := c.sendWithTimeout(ctx, req, c.cfg.sechan.RequestTimeout, h)
	stats.RecordError(err)

	return err
}

// sendWithTimeout sends the request via the secure channel with a custom timeout and registers a handler for
// the response. If the client has an active session it injects the
// authentication token.
func (c *Client) sendWithTimeout(ctx context.Context, req ua.Request, timeout time.Duration, h uasc.ResponseHandler) error {
	sc := c.SecureChannel()
	if sc == nil {
		return ua.StatusBadServerNotConnected
	}
	var authToken *ua.NodeID
	if s := c.Session(); s != nil {
		authToken = s.resp.AuthenticationToken
	}
	return c.SecureChannel().SendRequestWithTimeout(ctx, req, authToken, timeout, h)
}

// Node returns a node object which accesses its attributes
// through this client connection.
func (c *Client) Node(id *ua.NodeID) *Node {
	return &Node{ID: id, c: c}
}

// NodeFromExpandedNodeID returns a node object which accesses its attributes
// through this client connection. This is usually needed when working with node ids returned
// from browse responses by the server.
func (c *Client) NodeFromExpandedNodeID(id *ua.ExpandedNodeID) *Node {
	return &Node{ID: ua.NewNodeIDFromExpandedNodeID(id), c: c}
}

// FindServers finds the servers available at an endpoint
func (c *Client) FindServers(ctx context.Context) (*ua.FindServersResponse, error) {
	stats.Client().Add("FindServers", 1)

	req := &ua.FindServersRequest{
		EndpointURL: c.endpointURL,
	}
	var res *ua.FindServersResponse
	err := c.Send(ctx, req, func(v interface{}) error {
		return safeAssign(v, &res)
	})
	return res, err
}

// FindServersOnNetwork finds the servers available at an endpoint
func (c *Client) FindServersOnNetwork(ctx context.Context) (*ua.FindServersOnNetworkResponse, error) {
	stats.Client().Add("FindServersOnNetwork", 1)

	req := &ua.FindServersOnNetworkRequest{}
	var res *ua.FindServersOnNetworkResponse
	err := c.Send(ctx, req, func(v interface{}) error {
		return safeAssign(v, &res)
	})
	return res, err
}

// GetEndpoints returns the list of available endpoints of the server.
func (c *Client) GetEndpoints(ctx context.Context) (*ua.GetEndpointsResponse, error) {
	stats.Client().Add("GetEndpoints", 1)

	req := &ua.GetEndpointsRequest{
		EndpointURL: c.endpointURL,
	}
	var res *ua.GetEndpointsResponse
<<<<<<< HEAD
	err := c.SendWithContext(ctx, req, func(v ua.Response) error {
=======
	err := c.Send(ctx, req, func(v interface{}) error {
>>>>>>> 1782ad0a
		return safeAssign(v, &res)
	})
	return res, err
}

func cloneReadRequest(req *ua.ReadRequest) *ua.ReadRequest {
	rvs := make([]*ua.ReadValueID, len(req.NodesToRead))
	for i, rv := range req.NodesToRead {
		rc := &ua.ReadValueID{}
		*rc = *rv
		if rc.AttributeID == 0 {
			rc.AttributeID = ua.AttributeIDValue
		}
		if rc.DataEncoding == nil {
			rc.DataEncoding = &ua.QualifiedName{}
		}
		rvs[i] = rc
	}
	return &ua.ReadRequest{
		MaxAge:             req.MaxAge,
		TimestampsToReturn: req.TimestampsToReturn,
		NodesToRead:        rvs,
	}
}

// Read executes a synchronous read request.
//
// By default, the function requests the value of the nodes
// in the default encoding of the server.
func (c *Client) Read(ctx context.Context, req *ua.ReadRequest) (*ua.ReadResponse, error) {
	stats.Client().Add("Read", 1)
	stats.Client().Add("NodesToRead", int64(len(req.NodesToRead)))

	// clone the request and the ReadValueIDs to set defaults without
	// manipulating them in-place.
	req = cloneReadRequest(req)

	var res *ua.ReadResponse
<<<<<<< HEAD
	err := c.SendWithContext(ctx, req, func(v ua.Response) error {
=======
	err := c.Send(ctx, req, func(v interface{}) error {
>>>>>>> 1782ad0a
		err := safeAssign(v, &res)
		if err != nil {
			return err
		}

		// If the client cannot decode an extension object then its
		// value will be nil. However, since the EO was known to the
		// server the StatusCode for that data value will be OK. We
		// therefore check for extension objects with nil values and set
		// the status code to StatusBadDataTypeIDUnknown.
		for _, dv := range res.Results {
			if dv.Value == nil {
				continue
			}
			val := dv.Value.Value()
			if eo, ok := val.(*ua.ExtensionObject); ok && eo.Value == nil {
				dv.Status = ua.StatusBadDataTypeIDUnknown
			}
		}
		return nil
	})
	return res, err
}

// Write executes a synchronous write request.
func (c *Client) Write(ctx context.Context, req *ua.WriteRequest) (*ua.WriteResponse, error) {
	stats.Client().Add("Write", 1)
	stats.Client().Add("NodesToWrite", int64(len(req.NodesToWrite)))

	var res *ua.WriteResponse
<<<<<<< HEAD
	err := c.SendWithContext(ctx, req, func(v ua.Response) error {
=======
	err := c.Send(ctx, req, func(v interface{}) error {
>>>>>>> 1782ad0a
		return safeAssign(v, &res)
	})
	return res, err
}

func cloneBrowseRequest(req *ua.BrowseRequest) *ua.BrowseRequest {
	descs := make([]*ua.BrowseDescription, len(req.NodesToBrowse))
	for i, d := range req.NodesToBrowse {
		dc := &ua.BrowseDescription{}
		*dc = *d
		if dc.ReferenceTypeID == nil {
			dc.ReferenceTypeID = ua.NewNumericNodeID(0, id.References)
		}
		descs[i] = dc
	}
	reqc := &ua.BrowseRequest{
		View:                          req.View,
		RequestedMaxReferencesPerNode: req.RequestedMaxReferencesPerNode,
		NodesToBrowse:                 descs,
	}
	if reqc.View == nil {
		reqc.View = &ua.ViewDescription{}
	}
	if reqc.View.ViewID == nil {
		reqc.View.ViewID = ua.NewTwoByteNodeID(0)
	}
	return reqc
}

// Browse executes a synchronous browse request.
func (c *Client) Browse(ctx context.Context, req *ua.BrowseRequest) (*ua.BrowseResponse, error) {
	stats.Client().Add("Browse", 1)
	stats.Client().Add("NodesToBrowse", int64(len(req.NodesToBrowse)))

	// clone the request and the NodesToBrowse to set defaults without
	// manipulating them in-place.
	req = cloneBrowseRequest(req)

	var res *ua.BrowseResponse
<<<<<<< HEAD
	err := c.SendWithContext(ctx, req, func(v ua.Response) error {
=======
	err := c.Send(ctx, req, func(v interface{}) error {
>>>>>>> 1782ad0a
		return safeAssign(v, &res)
	})
	return res, err
}

// Call executes a synchronous call request for a single method.
func (c *Client) Call(ctx context.Context, req *ua.CallMethodRequest) (*ua.CallMethodResult, error) {
	stats.Client().Add("Call", 1)

	creq := &ua.CallRequest{
		MethodsToCall: []*ua.CallMethodRequest{req},
	}
	var res *ua.CallResponse
<<<<<<< HEAD
	err := c.SendWithContext(ctx, creq, func(v ua.Response) error {
=======
	err := c.Send(ctx, creq, func(v interface{}) error {
>>>>>>> 1782ad0a
		return safeAssign(v, &res)
	})
	if err != nil {
		return nil, err
	}
	if len(res.Results) != 1 {
		return nil, ua.StatusBadUnknownResponse
	}
	return res.Results[0], nil
}

// BrowseNext executes a synchronous browse request.
func (c *Client) BrowseNext(ctx context.Context, req *ua.BrowseNextRequest) (*ua.BrowseNextResponse, error) {
	stats.Client().Add("BrowseNext", 1)

	var res *ua.BrowseNextResponse
<<<<<<< HEAD
	err := c.SendWithContext(ctx, req, func(v ua.Response) error {
=======
	err := c.Send(ctx, req, func(v interface{}) error {
>>>>>>> 1782ad0a
		return safeAssign(v, &res)
	})
	return res, err
}

// RegisterNodes registers node ids for more efficient reads.
//
// Part 4, Section 5.8.5
func (c *Client) RegisterNodes(ctx context.Context, req *ua.RegisterNodesRequest) (*ua.RegisterNodesResponse, error) {
	stats.Client().Add("RegisterNodes", 1)
	stats.Client().Add("NodesToRegister", int64(len(req.NodesToRegister)))

	var res *ua.RegisterNodesResponse
<<<<<<< HEAD
	err := c.SendWithContext(ctx, req, func(v ua.Response) error {
=======
	err := c.Send(ctx, req, func(v interface{}) error {
>>>>>>> 1782ad0a
		return safeAssign(v, &res)
	})
	return res, err
}

// UnregisterNodes unregisters node ids previously registered with RegisterNodes.
//
// Part 4, Section 5.8.6
func (c *Client) UnregisterNodes(ctx context.Context, req *ua.UnregisterNodesRequest) (*ua.UnregisterNodesResponse, error) {
	stats.Client().Add("UnregisterNodes", 1)
	stats.Client().Add("NodesToUnregister", int64(len(req.NodesToUnregister)))

	var res *ua.UnregisterNodesResponse
<<<<<<< HEAD
	err := c.SendWithContext(ctx, req, func(v ua.Response) error {
=======
	err := c.Send(ctx, req, func(v interface{}) error {
>>>>>>> 1782ad0a
		return safeAssign(v, &res)
	})
	return res, err
}

func (c *Client) HistoryReadEvent(ctx context.Context, nodes []*ua.HistoryReadValueID, details *ua.ReadEventDetails) (*ua.HistoryReadResponse, error) {
	stats.Client().Add("HistoryReadEvent", 1)
	stats.Client().Add("HistoryReadValueID", int64(len(nodes)))

	// Part 4, 5.10.3 HistoryRead
	req := &ua.HistoryReadRequest{
		TimestampsToReturn: ua.TimestampsToReturnBoth,
		NodesToRead:        nodes,
		// Part 11, 6.4 HistoryReadDetails parameters
		HistoryReadDetails: &ua.ExtensionObject{
			TypeID:       ua.NewFourByteExpandedNodeID(0, id.ReadEventDetails_Encoding_DefaultBinary),
			EncodingMask: ua.ExtensionObjectBinary,
			Value:        details,
		},
	}

	var res *ua.HistoryReadResponse
<<<<<<< HEAD
	err := c.SendWithContext(ctx, req, func(v ua.Response) error {
=======
	err := c.Send(ctx, req, func(v interface{}) error {
>>>>>>> 1782ad0a
		return safeAssign(v, &res)
	})
	return res, err
}

func (c *Client) HistoryReadRawModified(ctx context.Context, nodes []*ua.HistoryReadValueID, details *ua.ReadRawModifiedDetails) (*ua.HistoryReadResponse, error) {
	stats.Client().Add("HistoryReadRawModified", 1)
	stats.Client().Add("HistoryReadValueID", int64(len(nodes)))

	// Part 4, 5.10.3 HistoryRead
	req := &ua.HistoryReadRequest{
		TimestampsToReturn: ua.TimestampsToReturnBoth,
		NodesToRead:        nodes,
		// Part 11, 6.4 HistoryReadDetails parameters
		HistoryReadDetails: &ua.ExtensionObject{
			TypeID:       ua.NewFourByteExpandedNodeID(0, id.ReadRawModifiedDetails_Encoding_DefaultBinary),
			EncodingMask: ua.ExtensionObjectBinary,
			Value:        details,
		},
	}

	var res *ua.HistoryReadResponse
<<<<<<< HEAD
	err := c.SendWithContext(ctx, req, func(v ua.Response) error {
=======
	err := c.Send(ctx, req, func(v interface{}) error {
>>>>>>> 1782ad0a
		return safeAssign(v, &res)
	})
	return res, err
}

func (c *Client) HistoryReadProcessed(ctx context.Context, nodes []*ua.HistoryReadValueID, details *ua.ReadProcessedDetails) (*ua.HistoryReadResponse, error) {
	stats.Client().Add("HistoryReadProcessed", 1)
	stats.Client().Add("HistoryReadValueID", int64(len(nodes)))

	// Part 4, 5.10.3 HistoryRead
	req := &ua.HistoryReadRequest{
		TimestampsToReturn: ua.TimestampsToReturnBoth,
		NodesToRead:        nodes,
		// Part 11, 6.4 HistoryReadDetails parameters
		HistoryReadDetails: &ua.ExtensionObject{
			TypeID:       ua.NewFourByteExpandedNodeID(0, id.ReadProcessedDetails_Encoding_DefaultBinary),
			EncodingMask: ua.ExtensionObjectBinary,
			Value:        details,
		},
	}

	var res *ua.HistoryReadResponse
<<<<<<< HEAD
	err := c.SendWithContext(ctx, req, func(v ua.Response) error {
=======
	err := c.Send(ctx, req, func(v interface{}) error {
>>>>>>> 1782ad0a
		return safeAssign(v, &res)
	})
	return res, err
}

func (c *Client) HistoryReadAtTime(ctx context.Context, nodes []*ua.HistoryReadValueID, details *ua.ReadAtTimeDetails) (*ua.HistoryReadResponse, error) {
	stats.Client().Add("HistoryReadAtTime", 1)
	stats.Client().Add("HistoryReadValueID", int64(len(nodes)))

	// Part 4, 5.10.3 HistoryRead
	req := &ua.HistoryReadRequest{
		TimestampsToReturn: ua.TimestampsToReturnBoth,
		NodesToRead:        nodes,
		//Part 11, 6.4.5 ReadAtTimeDetails parameters
		HistoryReadDetails: &ua.ExtensionObject{
			TypeID:       ua.NewFourByteExpandedNodeID(0, id.ReadAtTimeDetails_Encoding_DefaultBinary),
			EncodingMask: ua.ExtensionObjectBinary,
			Value:        details,
		},
	}

	var res *ua.HistoryReadResponse
<<<<<<< HEAD
	err := c.SendWithContext(ctx, req, func(v ua.Response) error {
=======
	err := c.Send(ctx, req, func(v interface{}) error {
>>>>>>> 1782ad0a
		return safeAssign(v, &res)
	})
	return res, err
}

// NamespaceArray returns the list of namespaces registered on the server.
func (c *Client) NamespaceArray(ctx context.Context) ([]string, error) {
	stats.Client().Add("NamespaceArray", 1)
	node := c.Node(ua.NewNumericNodeID(0, id.Server_NamespaceArray))
	v, err := node.Value(ctx)
	if err != nil {
		return nil, err
	}

	ns, ok := v.Value().([]string)
	if !ok {
		return nil, errors.Errorf("error fetching namespace array. id=%d, type=%T", v.Type(), v.Value())
	}
	return ns, nil
}

// FindNamespace returns the id of the namespace with the given name.
func (c *Client) FindNamespace(ctx context.Context, name string) (uint16, error) {
	stats.Client().Add("FindNamespace", 1)
	nsa, err := c.NamespaceArray(ctx)
	if err != nil {
		return 0, err
	}
	for i, ns := range nsa {
		if ns == name {
			return uint16(i), nil
		}
	}
	return 0, errors.Errorf("namespace not found. name=%s", name)
}

// UpdateNamespaces updates the list of cached namespaces from the server.
func (c *Client) UpdateNamespaces(ctx context.Context) error {
	stats.Client().Add("UpdateNamespaces", 1)
	ns, err := c.NamespaceArray(ctx)
	if err != nil {
		return err
	}
	c.setNamespaces(ns)
	return nil
}

// safeAssign implements a type-safe assign from T to *T.
func safeAssign(t, ptrT interface{}) error {
	if reflect.TypeOf(t) != reflect.TypeOf(ptrT).Elem() {
		return InvalidResponseTypeError{t, ptrT}
	}

	// this is *ptrT = t
	reflect.ValueOf(ptrT).Elem().Set(reflect.ValueOf(t))
	return nil
}

type InvalidResponseTypeError struct {
	got, want interface{}
}

func (e InvalidResponseTypeError) Error() string {
	return fmt.Sprintf("invalid response: got %T want %T", e.got, e.want)
}<|MERGE_RESOLUTION|>--- conflicted
+++ resolved
@@ -759,11 +759,7 @@
 	var s *Session
 	// for the CreateSessionRequest the authToken is always nil.
 	// use c.SecureChannel().SendRequest() to enforce this.
-<<<<<<< HEAD
-	err := c.SecureChannel().SendRequestWithContext(ctx, req, nil, func(v ua.Response) error {
-=======
 	err := c.SecureChannel().SendRequest(ctx, req, nil, func(v interface{}) error {
->>>>>>> 1782ad0a
 		var res *ua.CreateSessionResponse
 		if err := safeAssign(v, &res); err != nil {
 			return err
@@ -876,11 +872,7 @@
 		UserIdentityToken:          ua.NewExtensionObject(s.cfg.UserIdentityToken),
 		UserTokenSignature:         s.cfg.UserTokenSignature,
 	}
-<<<<<<< HEAD
-	return c.SecureChannel().SendRequestWithContext(ctx, req, s.resp.AuthenticationToken, func(v ua.Response) error {
-=======
 	return c.SecureChannel().SendRequest(ctx, req, s.resp.AuthenticationToken, func(v interface{}) error {
->>>>>>> 1782ad0a
 		var res *ua.ActivateSessionResponse
 		if err := safeAssign(v, &res); err != nil {
 			return err
@@ -922,11 +914,7 @@
 	}
 	req := &ua.CloseSessionRequest{DeleteSubscriptions: true}
 	var res *ua.CloseSessionResponse
-<<<<<<< HEAD
-	return c.SendWithContext(ctx, req, func(v ua.Response) error {
-=======
 	return c.Send(ctx, req, func(v interface{}) error {
->>>>>>> 1782ad0a
 		return safeAssign(v, &res)
 	})
 }
@@ -944,19 +932,7 @@
 // Send sends the request via the secure channel and registers a handler for
 // the response. If the client has an active session it injects the
 // authentication token.
-<<<<<<< HEAD
-//
-// Note: Starting with v0.5 this method will require a context
-// and the corresponding XXXWithContext(ctx) method will be removed.
-func (c *Client) Send(req ua.Request, h uasc.ResponseHandler) error {
-	return c.SendWithContext(context.Background(), req, h)
-}
-
-// Note: Starting with v0.5 this method is superseded by the non 'WithContext' method.
-func (c *Client) SendWithContext(ctx context.Context, req ua.Request, h uasc.ResponseHandler) error {
-=======
 func (c *Client) Send(ctx context.Context, req ua.Request, h func(interface{}) error) error {
->>>>>>> 1782ad0a
 	stats.Client().Add("Send", 1)
 
 	err := c.sendWithTimeout(ctx, req, c.cfg.sechan.RequestTimeout, h)
@@ -1027,11 +1003,7 @@
 		EndpointURL: c.endpointURL,
 	}
 	var res *ua.GetEndpointsResponse
-<<<<<<< HEAD
-	err := c.SendWithContext(ctx, req, func(v ua.Response) error {
-=======
 	err := c.Send(ctx, req, func(v interface{}) error {
->>>>>>> 1782ad0a
 		return safeAssign(v, &res)
 	})
 	return res, err
@@ -1070,11 +1042,7 @@
 	req = cloneReadRequest(req)
 
 	var res *ua.ReadResponse
-<<<<<<< HEAD
-	err := c.SendWithContext(ctx, req, func(v ua.Response) error {
-=======
 	err := c.Send(ctx, req, func(v interface{}) error {
->>>>>>> 1782ad0a
 		err := safeAssign(v, &res)
 		if err != nil {
 			return err
@@ -1105,11 +1073,7 @@
 	stats.Client().Add("NodesToWrite", int64(len(req.NodesToWrite)))
 
 	var res *ua.WriteResponse
-<<<<<<< HEAD
-	err := c.SendWithContext(ctx, req, func(v ua.Response) error {
-=======
 	err := c.Send(ctx, req, func(v interface{}) error {
->>>>>>> 1782ad0a
 		return safeAssign(v, &res)
 	})
 	return res, err
@@ -1149,11 +1113,7 @@
 	req = cloneBrowseRequest(req)
 
 	var res *ua.BrowseResponse
-<<<<<<< HEAD
-	err := c.SendWithContext(ctx, req, func(v ua.Response) error {
-=======
 	err := c.Send(ctx, req, func(v interface{}) error {
->>>>>>> 1782ad0a
 		return safeAssign(v, &res)
 	})
 	return res, err
@@ -1167,11 +1127,7 @@
 		MethodsToCall: []*ua.CallMethodRequest{req},
 	}
 	var res *ua.CallResponse
-<<<<<<< HEAD
-	err := c.SendWithContext(ctx, creq, func(v ua.Response) error {
-=======
 	err := c.Send(ctx, creq, func(v interface{}) error {
->>>>>>> 1782ad0a
 		return safeAssign(v, &res)
 	})
 	if err != nil {
@@ -1188,11 +1144,7 @@
 	stats.Client().Add("BrowseNext", 1)
 
 	var res *ua.BrowseNextResponse
-<<<<<<< HEAD
-	err := c.SendWithContext(ctx, req, func(v ua.Response) error {
-=======
 	err := c.Send(ctx, req, func(v interface{}) error {
->>>>>>> 1782ad0a
 		return safeAssign(v, &res)
 	})
 	return res, err
@@ -1206,11 +1158,7 @@
 	stats.Client().Add("NodesToRegister", int64(len(req.NodesToRegister)))
 
 	var res *ua.RegisterNodesResponse
-<<<<<<< HEAD
-	err := c.SendWithContext(ctx, req, func(v ua.Response) error {
-=======
 	err := c.Send(ctx, req, func(v interface{}) error {
->>>>>>> 1782ad0a
 		return safeAssign(v, &res)
 	})
 	return res, err
@@ -1224,11 +1172,7 @@
 	stats.Client().Add("NodesToUnregister", int64(len(req.NodesToUnregister)))
 
 	var res *ua.UnregisterNodesResponse
-<<<<<<< HEAD
-	err := c.SendWithContext(ctx, req, func(v ua.Response) error {
-=======
 	err := c.Send(ctx, req, func(v interface{}) error {
->>>>>>> 1782ad0a
 		return safeAssign(v, &res)
 	})
 	return res, err
@@ -1251,11 +1195,7 @@
 	}
 
 	var res *ua.HistoryReadResponse
-<<<<<<< HEAD
-	err := c.SendWithContext(ctx, req, func(v ua.Response) error {
-=======
 	err := c.Send(ctx, req, func(v interface{}) error {
->>>>>>> 1782ad0a
 		return safeAssign(v, &res)
 	})
 	return res, err
@@ -1278,11 +1218,7 @@
 	}
 
 	var res *ua.HistoryReadResponse
-<<<<<<< HEAD
-	err := c.SendWithContext(ctx, req, func(v ua.Response) error {
-=======
 	err := c.Send(ctx, req, func(v interface{}) error {
->>>>>>> 1782ad0a
 		return safeAssign(v, &res)
 	})
 	return res, err
@@ -1305,11 +1241,7 @@
 	}
 
 	var res *ua.HistoryReadResponse
-<<<<<<< HEAD
-	err := c.SendWithContext(ctx, req, func(v ua.Response) error {
-=======
 	err := c.Send(ctx, req, func(v interface{}) error {
->>>>>>> 1782ad0a
 		return safeAssign(v, &res)
 	})
 	return res, err
@@ -1332,11 +1264,7 @@
 	}
 
 	var res *ua.HistoryReadResponse
-<<<<<<< HEAD
-	err := c.SendWithContext(ctx, req, func(v ua.Response) error {
-=======
 	err := c.Send(ctx, req, func(v interface{}) error {
->>>>>>> 1782ad0a
 		return safeAssign(v, &res)
 	})
 	return res, err
