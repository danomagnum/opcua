--- conflicted
+++ resolved
@@ -94,11 +94,7 @@
 	}
 
 	var res *ua.DeleteSubscriptionsResponse
-<<<<<<< HEAD
-	err := s.c.SendWithContext(ctx, req, func(v ua.Response) error {
-=======
-	err := s.c.Send(ctx, req, func(v interface{}) error {
->>>>>>> 1782ad0a
+	err := s.c.Send(ctx, req, func(v interface{}) error {
 		return safeAssign(v, &res)
 	})
 
@@ -127,11 +123,7 @@
 	}
 
 	var res *ua.CreateMonitoredItemsResponse
-<<<<<<< HEAD
-	err := s.c.SendWithContext(ctx, req, func(v ua.Response) error {
-=======
-	err := s.c.Send(ctx, req, func(v interface{}) error {
->>>>>>> 1782ad0a
+	err := s.c.Send(ctx, req, func(v interface{}) error {
 		return safeAssign(v, &res)
 	})
 
@@ -164,11 +156,7 @@
 	}
 
 	var res *ua.DeleteMonitoredItemsResponse
-<<<<<<< HEAD
-	err := s.c.SendWithContext(ctx, req, func(v ua.Response) error {
-=======
-	err := s.c.Send(ctx, req, func(v interface{}) error {
->>>>>>> 1782ad0a
+	err := s.c.Send(ctx, req, func(v interface{}) error {
 		return safeAssign(v, &res)
 	})
 	if err != nil {
@@ -204,11 +192,7 @@
 		ItemsToModify:      items,
 	}
 	var res *ua.ModifyMonitoredItemsResponse
-<<<<<<< HEAD
-	err := s.c.SendWithContext(ctx, req, func(v ua.Response) error {
-=======
-	err := s.c.Send(ctx, req, func(v interface{}) error {
->>>>>>> 1782ad0a
+	err := s.c.Send(ctx, req, func(v interface{}) error {
 		return safeAssign(v, &res)
 	})
 	if err != nil {
@@ -251,11 +235,7 @@
 	}
 
 	var res *ua.SetTriggeringResponse
-<<<<<<< HEAD
-	err := s.c.SendWithContext(ctx, req, func(v ua.Response) error {
-=======
-	err := s.c.Send(ctx, req, func(v interface{}) error {
->>>>>>> 1782ad0a
+	err := s.c.Send(ctx, req, func(v interface{}) error {
 		return safeAssign(v, &res)
 	})
 	return res, err
@@ -352,11 +332,7 @@
 			SubscriptionIDs: []uint32{s.SubscriptionID},
 		}
 		var res *ua.DeleteSubscriptionsResponse
-<<<<<<< HEAD
-		_ = s.c.SendWithContext(ctx, req, func(v ua.Response) error {
-=======
 		_ = s.c.Send(ctx, req, func(v interface{}) error {
->>>>>>> 1782ad0a
 			return safeAssign(v, &res)
 		})
 		dlog.Print("subscription deleted")
@@ -373,11 +349,7 @@
 		Priority:                    params.Priority,
 	}
 	var res *ua.CreateSubscriptionResponse
-<<<<<<< HEAD
-	err := s.c.SendWithContext(ctx, req, func(v ua.Response) error {
-=======
-	err := s.c.Send(ctx, req, func(v interface{}) error {
->>>>>>> 1782ad0a
+	err := s.c.Send(ctx, req, func(v interface{}) error {
 		return safeAssign(v, &res)
 	})
 	if err != nil {
@@ -420,11 +392,7 @@
 		}
 
 		var res *ua.CreateMonitoredItemsResponse
-<<<<<<< HEAD
-		err := s.c.SendWithContext(ctx, req, func(v ua.Response) error {
-=======
 		err := s.c.Send(ctx, req, func(v interface{}) error {
->>>>>>> 1782ad0a
 			return safeAssign(v, &res)
 		})
 		if err != nil {
