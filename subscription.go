--- conflicted
+++ resolved
@@ -198,11 +198,9 @@
 		ItemsToModify:      items,
 	}
 	var res *ua.ModifyMonitoredItemsResponse
-<<<<<<< HEAD
-	err := s.c.Send(ctx, req, func(v ua.Response) error {
-=======
+
 	err = s.c.Send(ctx, req, func(v interface{}) error {
->>>>>>> d707564a
+
 		return safeAssign(v, &res)
 	})
 	if err != nil {
