--- conflicted
+++ resolved
@@ -241,13 +241,8 @@
 	}
 
 	var nodeID *ua.NodeID
-<<<<<<< HEAD
-	err := n.c.SendWithContext(ctx, &req, func(v ua.Response) error {
-		if resp, ok := v.(*ua.TranslateBrowsePathsToNodeIDsResponse); ok {
-=======
 	err := n.c.Send(ctx, &req, func(i interface{}) error {
 		if resp, ok := i.(*ua.TranslateBrowsePathsToNodeIDsResponse); ok {
->>>>>>> 1782ad0a
 			if len(resp.Results) == 0 {
 				return ua.StatusBadUnexpectedError
 			}
